--- conflicted
+++ resolved
@@ -1,13 +1,9 @@
-<<<<<<< HEAD
-lessThan(QT_MAJOR_VERSION, 5) : error("You need at least Qt 5 to build firebird!")
-=======
-QT += core gui qml
->>>>>>> 4b214cc4
+lessThan(QT_MAJOR_VERSION, 5) : error("You need at least Qt 5 to build CEmu!")
 
 # Version
 DEFINES += CEMU_VERSION=0.2
 
-QT += core gui widgets
+QT += core gui quick widgets
 
 TARGET = CEmu
 TEMPLATE = app
@@ -15,7 +11,7 @@
 # Localization
 TRANSLATIONS += i18n/fr_FR.ts
 
-CONFIG += c++11 c11
+CONFIG += c++11
 
 GLOBAL_FLAGS = -W -Wall -Wno-unused-parameter -Werror=shadow -Werror=write-strings -Werror=redundant-decls -Werror=format -Werror=format-security -Werror=implicit-function-declaration -Werror=date-time -Werror=missing-prototypes -Werror=return-type -Werror=pointer-arith -fno-strict-overflow -Winit-self -ffunction-sections -fdata-sections
 
