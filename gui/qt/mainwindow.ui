--- conflicted
+++ resolved
@@ -835,11 +835,7 @@
                 </size>
                </property>
                <property name="minimum">
-<<<<<<< HEAD
-                <number>0</number>
-=======
                 <number>50</number>
->>>>>>> cb01caf2
                </property>
                <property name="maximum">
                 <number>400</number>
