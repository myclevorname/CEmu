/* Copyright (C) 2015
 * Parts derived from Firebird by Fabian Vogt
 *
 * This program is free software: you can redistribute it and/or modify
 * it under the terms of the GNU General Public License as published by
 * the Free Software Foundation, either version 3 of the License, or
 * (at your option) any later version.
 *
 * This program is distributed in the hope that it will be useful,
 * but WITHOUT ANY WARRANTY; without even the implied warranty of
 * MERCHANTABILITY or FITNESS FOR A PARTICULAR PURPOSE.  See the
 * GNU General Public License for more details.
*/

#include <QtCore/QFileInfo>
#include <QtCore/QRegularExpression>
#include <QtNetwork/QNetworkAccessManager>
#include <QtWidgets/QMessageBox>
#include <QtWidgets/QDockWidget>
#include <QtWidgets/QShortcut>
#include <QtWidgets/QProgressDialog>
#include <QtWidgets/QInputDialog>
#include <QtQuickWidgets/QQuickWidget>
#include <QtWidgets/QScrollBar>
#include <QtGui/QFont>
#include <QtGui/QPixmap>

#include <fstream>

#include "mainwindow.h"
#include "ui_mainwindow.h"

#include "lcdpopout.h"
#include "emuthread.h"
#include "qmlbridge.h"
#include "qtframebuffer.h"
#include "qtkeypadbridge.h"
#include "searchwidget.h"

#include "utils.h"
#include "capture/gif.h"

#include "../../core/schedule.h"
#include "../../core/debug/disasm.h"
#include "../../core/link.h"
#include "../../core/os/os.h"

static const constexpr int WindowStateVersion = 0;

MainWindow::MainWindow(QWidget *p) : QMainWindow(p), ui(new Ui::MainWindow) {
    // Setup the UI
    ui->setupUi(this);
    ui->centralWidget->hide();
    ui->statusBar->addWidget(&statusLabel);
    ui->lcdWidget->setLCD(&lcd);

    // Allow for 2000 lines of logging
    ui->console->setMaximumBlockCount(2000);

    // Register QtKeypadBridge for the virtual keyboard functionality
    this->installEventFilter(&qt_keypad_bridge);
    ui->lcdWidget->installEventFilter(&qt_keypad_bridge);
    // Same for all the tabs/docks (iterate over them instead of harcoding their names)
    for (const auto& tab : ui->tabWidget->children()[0]->children()) {
        tab->installEventFilter(&qt_keypad_bridge);
    }

    ui->keypadWidget->setResizeMode(QQuickWidget::ResizeMode::SizeRootObjectToView);

    // Emulator -> GUI
    connect(&emu, &EmuThread::consoleStr, this, &MainWindow::consoleStr);
    connect(&emu, &EmuThread::restored, this, &MainWindow::restored, Qt::QueuedConnection);
    connect(&emu, &EmuThread::saved, this, &MainWindow::saved, Qt::QueuedConnection);
    connect(&emu, &EmuThread::isBusy, this, &MainWindow::isBusy, Qt::QueuedConnection);

    // Console actions
    connect(ui->buttonConsoleclear, &QPushButton::clicked, ui->console, &QPlainTextEdit::clear);
    connect(ui->radioConsole, &QRadioButton::clicked, this, &MainWindow::consoleOutputChanged);
    connect(ui->radioStderr, &QRadioButton::clicked, this, &MainWindow::consoleOutputChanged);

    // Debugger
    connect(ui->buttonRun, &QPushButton::clicked, this, &MainWindow::changeDebuggerState);
    connect(this, &MainWindow::debuggerChangedState, &emu, &EmuThread::setDebugMode);
    connect(&emu, &EmuThread::debuggerEntered, this, &MainWindow::raiseDebugger, Qt::QueuedConnection);
    connect(&emu, &EmuThread::debuggerLeft, this, &MainWindow::leaveDebugger, Qt::QueuedConnection);
    connect(&emu, &EmuThread::sendDebugCommand, this, &MainWindow::processDebugCommand, Qt::QueuedConnection);
    connect(ui->buttonAddPort, &QPushButton::clicked, this, &MainWindow::addPort);
    connect(ui->buttonDeletePort, &QPushButton::clicked, this, &MainWindow::deletePort);
    connect(ui->buttonAddBreakpoint, &QPushButton::clicked, this, &MainWindow::addBreakpoint);
    connect(ui->buttonRemoveBreakpoint, &QPushButton::clicked, this, &MainWindow::deleteBreakpoint);
    connect(ui->buttonStepIn, &QPushButton::clicked, this, &MainWindow::stepInPressed);
    connect(this, &MainWindow::setDebugStepInMode, &emu, &EmuThread::setDebugStepInMode);
    connect(ui->buttonStepOver, &QPushButton::clicked, this, &MainWindow::stepOverPressed);
    connect(this, &MainWindow::setDebugStepOverMode, &emu, &EmuThread::setDebugStepOverMode);
    connect(ui->buttonStepNext, &QPushButton::clicked, this, &MainWindow::stepNextPressed);
    connect(this, &MainWindow::setDebugStepNextMode, &emu, &EmuThread::setDebugStepNextMode);
    connect(ui->buttonStepOut, &QPushButton::clicked, this, &MainWindow::stepOutPressed);
    connect(this, &MainWindow::setDebugStepOutMode, &emu, &EmuThread::setDebugStepOutMode);
    connect(ui->buttonGoto, &QPushButton::clicked, this, &MainWindow::gotoPressed);
    connect(ui->disassemblyView, &QWidget::customContextMenuRequested, this, &MainWindow::disasmContextMenu);
    connect(ui->vatView, &QWidget::customContextMenuRequested, this, &MainWindow::vatContextMenu);
    connect(ui->opView, &QWidget::customContextMenuRequested, this, &MainWindow::opContextMenu);
    connect(ui->portView, &QTableWidget::itemChanged, this, &MainWindow::changePortValues);
    connect(ui->portView, &QTableWidget::itemPressed, this, &MainWindow::setPreviousPortValues);
    connect(ui->breakpointView, &QTableWidget::itemChanged, this, &MainWindow::changeBreakpointAddress);
    connect(ui->breakpointView, &QTableWidget::itemPressed, this, &MainWindow::setPreviousBreakpointAddress);
    connect(ui->checkCharging, &QCheckBox::toggled, this, &MainWindow::changeBatteryCharging);
    connect(ui->sliderBattery, &QSlider::valueChanged, this, &MainWindow::changeBatteryStatus);
    connect(ui->disassemblyView->verticalScrollBar(), &QScrollBar::valueChanged, this, &MainWindow::scrollDisasmView);

    // Debugger Options
    connect(ui->buttonAddEquateFile, &QPushButton::clicked, this, &MainWindow::addEquateFileDialog);
    connect(ui->buttonClearEquates, &QPushButton::clicked, this, &MainWindow::clearEquateFile);
    connect(ui->buttonRefreshEquates, &QPushButton::clicked, this, &MainWindow::refreshEquateFile);
    connect(ui->textSizeSlider, &QSlider::valueChanged, this, &MainWindow::setFont);

    // Linking
    connect(ui->buttonSend, &QPushButton::clicked, this, &MainWindow::selectFiles);
    connect(ui->actionOpen, &QAction::triggered, this, &MainWindow::selectFiles);
    connect(this, &MainWindow::setSendState, &emu, &EmuThread::setSendState);
    connect(ui->buttonRefreshList, &QPushButton::clicked, this, &MainWindow::refreshVariableList);
    connect(this, &MainWindow::setReceiveState, &emu, &EmuThread::setReceiveState);
    connect(ui->buttonReceiveFiles, &QPushButton::clicked, this, &MainWindow::saveSelected);

    // Toolbar Actions
    connect(ui->actionSetup, &QAction::triggered, this, &MainWindow::runSetup);
    connect(ui->actionExit, &QAction::triggered, this, &MainWindow::close);
    connect(ui->actionScreenshot, &QAction::triggered, this, &MainWindow::screenshot);
    connect(ui->actionRecordGIF, &QAction::triggered, this, &MainWindow::recordGIF);
    connect(ui->actionTakeGIFScreenshot, &QAction::triggered, this, &MainWindow::screenshotGIF);
    connect(ui->actionRestoreState, &QAction::triggered, this, &MainWindow::restoreEmuState);
    connect(ui->actionSaveState, &QAction::triggered, this, &MainWindow::saveEmuState);
    connect(ui->actionExportCalculatorState, &QAction::triggered, this, &MainWindow::saveToFile);
    connect(ui->actionExportRomImage, &QAction::triggered, this, &MainWindow::exportRom);
    connect(ui->actionImportCalculatorState, &QAction::triggered, this, &MainWindow::restoreFromFile);
    connect(ui->actionReloadROM, &QAction::triggered, this, &MainWindow::reloadROM);
    connect(ui->actionResetCalculator, &QAction::triggered, this, &MainWindow::resetCalculator);
    connect(ui->actionPopoutLCD, &QAction::triggered, this, &MainWindow::createLCD);
    connect(this, &MainWindow::resetTriggered, &emu, &EmuThread::resetTriggered);

    // Capture
    connect(ui->buttonScreenshot, &QPushButton::clicked, this, &MainWindow::screenshot);
    connect(ui->buttonGIF, &QPushButton::clicked, this, &MainWindow::recordGIF);
    connect(ui->buttonGIFScreenshot, &QPushButton::clicked, this, &MainWindow::screenshotGIF);
    connect(ui->frameskipSlider, &QSlider::valueChanged, this, &MainWindow::changeFrameskip);

    // About
    connect(ui->actionCheckForUpdates, &QAction::triggered, this, [=](){ this->checkForUpdates(true); });
    connect(ui->actionAbout, &QAction::triggered, this, &MainWindow::showAbout);
    connect(ui->actionAboutQt, &QAction::triggered, qApp, &QApplication::aboutQt);

    // Other GUI actions
    connect(ui->buttonRunSetup, &QPushButton::clicked, this, &MainWindow::runSetup);
    connect(ui->scaleSlider, &QSlider::sliderMoved, this, &MainWindow::reprintScale);
    connect(ui->scaleSlider, &QSlider::valueChanged, this, &MainWindow::changeScale);
    connect(ui->checkSkin, &QCheckBox::stateChanged, this, &MainWindow::toggleSkin);
    connect(ui->refreshSlider, &QSlider::valueChanged, this, &MainWindow::changeLCDRefresh);
    connect(ui->checkAlwaysOnTop, &QCheckBox::stateChanged, this, &MainWindow::alwaysOnTop);
    connect(ui->emulationSpeed, &QSlider::valueChanged, this, &MainWindow::changeEmulatedSpeed);
    connect(ui->checkThrottle, &QCheckBox::stateChanged, this, &MainWindow::changeThrottleMode);
    connect(ui->lcdWidget, &QWidget::customContextMenuRequested, this, &MainWindow::screenContextMenu);
    connect(ui->checkRestore, &QCheckBox::stateChanged, this, &MainWindow::setRestoreOnOpen);
    connect(ui->checkSave, &QCheckBox::stateChanged, this, &MainWindow::setSaveOnClose);
    connect(ui->buttonChangeSavedImagePath, &QPushButton::clicked, this, &MainWindow::changeImagePath);
    connect(this, &MainWindow::changedEmuSpeed, &emu, &EmuThread::changeEmuSpeed);
    connect(this, &MainWindow::changedThrottleMode, &emu, &EmuThread::changeThrottleMode);
    connect(&emu, &EmuThread::actualSpeedChanged, this, &MainWindow::showActualSpeed, Qt::QueuedConnection);
    connect(ui->flashBytes, static_cast<void (QSpinBox::*)(int)>(&QSpinBox::valueChanged), ui->flashEdit, &QHexEdit::setBytesPerLine);
    connect(ui->ramBytes, static_cast<void (QSpinBox::*)(int)>(&QSpinBox::valueChanged), ui->ramEdit, &QHexEdit::setBytesPerLine);
    connect(ui->memBytes, static_cast<void (QSpinBox::*)(int)>(&QSpinBox::valueChanged), ui->memEdit, &QHexEdit::setBytesPerLine);

    // Hex Editor
    connect(ui->buttonFlashGoto, &QPushButton::clicked, this, &MainWindow::flashGotoPressed);
    connect(ui->buttonFlashSearch, &QPushButton::clicked, this, &MainWindow::flashSearchPressed);
    connect(ui->buttonFlashSync, &QPushButton::clicked, this, &MainWindow::flashSyncPressed);
    connect(ui->buttonRamGoto, &QPushButton::clicked, this, &MainWindow::ramGotoPressed);
    connect(ui->buttonRamSearch, &QPushButton::clicked, this, &MainWindow::ramSearchPressed);
    connect(ui->buttonRamSync, &QPushButton::clicked, this, &MainWindow::ramSyncPressed);
    connect(ui->buttonMemGoto, &QPushButton::clicked, this, &MainWindow::memGotoPressed);
    connect(ui->buttonMemSearch, &QPushButton::clicked, this, &MainWindow::memSearchPressed);
    connect(ui->buttonMemSync, &QPushButton::clicked, this, &MainWindow::memSyncPressed);

    // Keybindings
    connect(ui->radioCEmuKeys, &QRadioButton::clicked, this, &MainWindow::keymapChanged);
    connect(ui->radioTilEmKeys, &QRadioButton::clicked, this, &MainWindow::keymapChanged);
    connect(ui->radioWabbitemuKeys, &QRadioButton::clicked, this, &MainWindow::keymapChanged);
    connect(ui->radiojsTIfiedKeys, &QRadioButton::clicked, this, &MainWindow::keymapChanged);

    // Auto Updates
    connect(ui->checkUpdates, &QCheckBox::stateChanged, this, &MainWindow::autoCheckForUpdates);

    // Shortcut Connections
    stepInShortcut = new QShortcut(QKeySequence(Qt::Key_F6), this);
    stepOverShortcut = new QShortcut(QKeySequence(Qt::Key_F7), this);
    stepNextShortcut = new QShortcut(QKeySequence(Qt::Key_F8), this);
    stepOutShortcut = new QShortcut(QKeySequence(Qt::Key_F9), this);
    debuggerShortcut = new QShortcut(QKeySequence(Qt::Key_F10), this);

    debuggerShortcut->setAutoRepeat(false);
    stepInShortcut->setAutoRepeat(false);
    stepOverShortcut->setAutoRepeat(false);
    stepNextShortcut->setAutoRepeat(false);
    stepOutShortcut->setAutoRepeat(false);

    connect(debuggerShortcut, &QShortcut::activated, this, &MainWindow::changeDebuggerState);
    connect(stepInShortcut, &QShortcut::activated, this, &MainWindow::stepInPressed);
    connect(stepOverShortcut, &QShortcut::activated, this, &MainWindow::stepOverPressed);
    connect(stepNextShortcut, &QShortcut::activated, this, &MainWindow::stepNextPressed);
    connect(stepOutShortcut, &QShortcut::activated, this, &MainWindow::stepOutPressed);

    // Meta Types
    qRegisterMetaType<uint32_t>("uint32_t");
    qRegisterMetaType<std::string>("std::string");

    ui->portView->verticalHeader()->setSectionResizeMode(QHeaderView::Fixed);
    ui->breakpointView->verticalHeader()->setSectionResizeMode(QHeaderView::Fixed);

    setCorner(Qt::BottomLeftCorner, Qt::LeftDockWidgetArea);
    setCorner(Qt::BottomRightCorner, Qt::RightDockWidgetArea);
    setUIMode(true);
    setAcceptDrops(true);
    debuggerOn = false;

    settings = new QSettings(QStandardPaths::writableLocation(QStandardPaths::GenericDataLocation) + QStringLiteral("/CEmu/cemu_config.ini"), QSettings::IniFormat);

    changeThrottleMode(Qt::Checked);
    emu.rom = settings->value(QStringLiteral("romImage")).toString().toStdString();
    changeFrameskip(settings->value(QStringLiteral("frameskip"), 3).toUInt());
    changeScale(settings->value(QStringLiteral("scale"), 100).toUInt());
    toggleSkin(settings->value(QStringLiteral("skin"), 1).toBool());
    changeLCDRefresh(settings->value(QStringLiteral("refreshRate"), 60).toUInt());
    changeEmulatedSpeed(settings->value(QStringLiteral("emuRate"), 10).toUInt());
    setFont(settings->value(QStringLiteral("textSize"), 9).toUInt());
    autoCheckForUpdates(settings->value(QStringLiteral("autoUpdate"), false).toBool());
    setSaveOnClose(settings->value(QStringLiteral("saveOnClose"), true).toBool());
    setRestoreOnOpen(settings->value(QStringLiteral("restoreOnOpen"), true).toBool());
    ui->flashBytes->setValue(settings->value(QStringLiteral("flashBytesPerLine"), 8).toInt());
    ui->ramBytes->setValue(settings->value(QStringLiteral("ramBytesPerLine"), 8).toInt());
    ui->memBytes->setValue(settings->value(QStringLiteral("memBytesPerLine"), 8).toInt());

    currentDir.setPath((settings->value(QStringLiteral("currDir"), QDir::homePath()).toString()));
    if(settings->value(QStringLiteral("savedImagePath")).toString().isEmpty()) {
        QString path = QDir::cleanPath(QFileInfo(settings->fileName()).absoluteDir().absolutePath() + QStringLiteral("/cemu_image.ce"));
        settings->setValue(QStringLiteral("savedImagePath"),path);
    }
    ui->savedImagePath->setText(settings->value(QStringLiteral("savedImagePath")).toString());
    emu.imagePath = ui->savedImagePath->text().toStdString();

    QString currKeyMap = settings->value(QStringLiteral("keyMap"), "cemu").toString();
    if (QStringLiteral("cemu").compare(currKeyMap, Qt::CaseInsensitive) == 0) {
        ui->radioCEmuKeys->setChecked(true);
    }
    else if (QStringLiteral("tilem").compare(currKeyMap, Qt::CaseInsensitive) == 0) {
        ui->radioTilEmKeys->setChecked(true);
    }
    else if (QStringLiteral("wabbitemu").compare(currKeyMap, Qt::CaseInsensitive) == 0) {
        ui->radioWabbitemuKeys->setChecked(true);
    }
    else if (QStringLiteral("jsTIfied").compare(currKeyMap, Qt::CaseInsensitive) == 0) {
        ui->radiojsTIfiedKeys->setChecked(true);
    }
    changeKeymap(currKeyMap);

    ui->rompathView->setText(QString::fromStdString(emu.rom));
    ui->emuVarView->setSelectionBehavior(QAbstractItemView::SelectRows);
    ui->vatView->cursorState(true);
    ui->opView->cursorState(true);

    if (!fileExists(emu.rom)) {
        if (!runSetup()) {
            exit(0);
        }
    }

    if(settings->value(QStringLiteral("restoreOnOpen")).toBool()) {
        if (fileExists(emu.imagePath)) {
            restoreEmuState();
        } else {
           emu.start();
        }
    } else {
        emu.start();
    }

    speedUpdateTimer.start();
    speedUpdateTimer.setInterval(1000 / 4);

    debugger_init();

    alwaysOnTop(settings->value(QStringLiteral("onTop"), 0).toUInt());
    restoreGeometry(settings->value(QStringLiteral("windowGeometry")).toByteArray());
    restoreState(settings->value(QStringLiteral("windowState")).toByteArray(), WindowStateVersion);
}

MainWindow::~MainWindow() {
    debugger_free();

    settings->setValue(QStringLiteral("windowState"), saveState(WindowStateVersion));
    settings->setValue(QStringLiteral("windowGeometry"), saveGeometry());
    settings->setValue(QStringLiteral("currDir"), currentDir.absolutePath());
    settings->setValue(QStringLiteral("flashBytesPerLine"), ui->flashBytes->value());
    settings->setValue(QStringLiteral("ramBytesPerLine"), ui->ramBytes->value());
    settings->setValue(QStringLiteral("memBytesPerLine"), ui->memBytes->value());

    delete settings;
    delete ui->flashEdit;
    delete ui->ramEdit;
    delete ui->memEdit;
    delete ui;
}

void MainWindow::changeImagePath() {
    QString saveImagePath = QFileDialog::getSaveFileName(this, tr("Select saved image to restore from"),
                                                         currentDir.absolutePath(),
                                                         tr("CEmu images (*.ce);;All files (*.*)"));
    if(!saveImagePath.isEmpty()) {
        currentDir = QFileInfo(saveImagePath).absoluteDir();
        settings->setValue(QStringLiteral("savedImagePath"), QVariant(saveImagePath.toStdString().c_str()));
        ui->savedImagePath->setText(saveImagePath);
    }
}

bool MainWindow::restoreEmuState() {
    QString default_savedImage = settings->value(QStringLiteral("savedImagePath")).toString();
    if(!default_savedImage.isEmpty()) {
        return restoreFromPath(default_savedImage);
    } else {
        QMessageBox::warning(this, tr("Can't restore state"), tr("No saved image path in settings"));
        return false;
    }
}

void MainWindow::saveToPath(QString path) {
    emu_thread->save(path);
}

bool MainWindow::restoreFromPath(QString path) {
    if(!emu_thread->restore(path)) {
        QMessageBox::warning(this, tr("Could not restore"), tr("Try restarting"));
        return false;
    }

    return true;
}

void MainWindow::setSaveOnClose(bool b) {
    ui->checkSave->setChecked(b);
    settings->setValue(QStringLiteral("saveOnClose"), b);
}

void MainWindow::setRestoreOnOpen(bool b) {
    ui->checkRestore->setChecked(b);
    settings->setValue(QStringLiteral("restoreOnOpen"), b);
}

void MainWindow::saveEmuState() {
    QString default_savedImage = settings->value(QStringLiteral("savedImagePath")).toString();
    if(!default_savedImage.isEmpty()) {
        saveToPath(default_savedImage);
    } else {
        QMessageBox::warning(this, tr("Can't save image"), tr("No saved image path in settings given"));
    }
}

void MainWindow::restoreFromFile() {
    QString savedImage = QFileDialog::getOpenFileName(this, tr("Select saved image to restore from"),
                                                      currentDir.absolutePath(),
                                                      tr("CEmu images (*.ce);;All files (*.*)"));
    if(!savedImage.isEmpty()) {
        currentDir = QFileInfo(savedImage).absoluteDir();
        restoreFromPath(savedImage);
    }
}

void MainWindow::saveToFile() {
    QString savedImage = QFileDialog::getSaveFileName(this, tr("Set image to save to"),
                                                      currentDir.absolutePath(),
                                                      tr("CEmu images (*.ce);;All files (*.*)"));
    if(!savedImage.isEmpty()) {
        currentDir = QFileInfo(savedImage).absoluteDir();
        saveToPath(savedImage);
    }
}
void MainWindow::exportRom() {
    QString saveRom = QFileDialog::getSaveFileName(this, tr("Set Rom image to save to"),
                                                      currentDir.absolutePath(),
                                                      tr("ROM images (*.rom);;All files (*.*)"));
    if(!saveRom.isEmpty()) {
        currentDir = QFileInfo(saveRom).absoluteDir();
        emu_thread->saveRomImage(saveRom);
    }
}

void MainWindow::restored(bool success) {
    if(success) {
        showStatusMsg(tr("Emulation restored from image."));
    } else {
        QMessageBox::warning(this, tr("Could not restore"), tr("Resuming failed.\nPlease Reload your ROM."));
    }
}

void MainWindow::saved(bool success) {
    if(success) {
        showStatusMsg(tr("Image saved."));
    } else {
        QMessageBox::warning(this, tr("Could not save"), tr("Saving failed.\nSaving failed, go tell someone."));
    }

    if(closeAfterSave) {
        if(!success) {
            closeAfterSave = false;
        } else {
            this->close();
        }
    }
}

void MainWindow::dropEvent(QDropEvent *e) {
    const QMimeData* mime_data = e->mimeData();
    if(!mime_data->hasUrls()) {
        return;
    }

    QStringList files;
    for(auto &&url : mime_data->urls()) {
        files.append(url.toLocalFile());
    }

    sendFiles(files);
}

void MainWindow::dragEnterEvent(QDragEnterEvent *e) {
    if(e->mimeData()->hasUrls() == false) {
        return e->ignore();
    }

    for(QUrl &url : e->mimeData()->urls()) {
        static const QStringList valid_suffixes = { QStringLiteral("8xp"),
                                                    QStringLiteral("8xv"),
                                                    QStringLiteral("8xl"),
                                                    QStringLiteral("8xn"),
                                                    QStringLiteral("8xm"),
                                                    QStringLiteral("8xy"),
                                                    QStringLiteral("8xg"),
                                                    QStringLiteral("8xs"),
                                                    QStringLiteral("8xd"),
                                                    QStringLiteral("8xw"),
                                                    QStringLiteral("8xc"),
                                                    QStringLiteral("8xz"),
                                                    QStringLiteral("8xt"),
                                                    QStringLiteral("8ca"),
                                                    QStringLiteral("8ci") };

        QFileInfo file(url.fileName());
        if(!valid_suffixes.contains(file.suffix().toLower()))
            return e->ignore();
    }

    e->accept();
}

void MainWindow::closeEvent(QCloseEvent *e) {
    if (inDebugger) {
        changeDebuggerState();
    }

    if (!closeAfterSave && settings->value(QStringLiteral("saveOnClose")).toBool()) {
            closeAfterSave = true;
            qDebug("Saving...");
            saveEmuState();
            e->ignore();
            return;
    }

    if (!emu.stop()) {
        qDebug("Thread Termmination Failed.");
    }

    speedUpdateTimer.stop();

    QMainWindow::closeEvent(e);
}

void MainWindow::consoleStr(QString str) {
    if (stderrConsole) {
        fputs(str.toStdString().c_str(), stderr);
    } else {
        ui->console->moveCursor(QTextCursor::End);
        ui->console->insertPlainText(str);
        ui->console->moveCursor(QTextCursor::End);
    }
}

void MainWindow::changeThrottleMode(int mode) {
    ui->checkThrottle->setChecked(mode == Qt::Checked);
    emit changedThrottleMode(mode == Qt::Checked);
}

void MainWindow::showActualSpeed(int speed) {
    showStatusMsg(QStringLiteral(" ") + tr("Actual Speed: ") + QString::number(speed, 10) + QStringLiteral("%"));
}

void MainWindow::showStatusMsg(QString str) {
    statusLabel.setText(str);
}

bool MainWindow::runSetup() {
    RomSelection romSelection;
    romSelection.show();
    romSelection.exec();

    emu.rom = romSelection.getROMImage();

    if (emu.rom.empty()) {
        return false;
    } else {
        settings->setValue(QStringLiteral("romImage"), QVariant(emu.rom.c_str()));
        if(emu.stop()) {
            speedUpdateTimer.stop();
            ui->rompathView->setText(emu.rom.c_str());
            emu.start();
            speedUpdateTimer.start();
            speedUpdateTimer.setInterval(1000 / 2);
        }
    }

    return true;
}

void MainWindow::setUIMode(bool docks_enabled) {
    // Already in this mode?
    if (docks_enabled == ui->tabWidget->isHidden()) {
        return;
    }

    // Create "Docks" menu to make closing and opening docks more intuitive
    QMenu *docksMenu = new QMenu(tr("Docks"), this);
    ui->menubar->insertMenu(ui->menuAbout->menuAction(), docksMenu);

    //Convert the tabs into QDockWidgets
    QDockWidget *last_dock = nullptr;
    while(ui->tabWidget->count()) {
        QDockWidget *dw = new QDockWidget(ui->tabWidget->tabText(0));
        dw->setWindowIcon(ui->tabWidget->tabIcon(0));
        dw->setObjectName(dw->windowTitle());

        // Fill "Docks" menu
        QAction *action = dw->toggleViewAction();
        action->setIcon(dw->windowIcon());
        docksMenu->addAction(action);

        QWidget *tab = ui->tabWidget->widget(0);
        if(tab == ui->tabDebugger)
            debuggerDock = dw;

        dw->setWidget(tab);

        addDockWidget(Qt::RightDockWidgetArea, dw);
        if(last_dock != nullptr)
            tabifyDockWidget(last_dock, dw);

        last_dock = dw;
    }

    ui->tabWidget->setHidden(true);
}

void MainWindow::saveScreenshot(QString namefilter, QString defaultsuffix, QString temppath) {
    QFileDialog dialog(this);

    dialog.setAcceptMode(QFileDialog::AcceptSave);
    dialog.setFileMode(QFileDialog::AnyFile);
    dialog.setDirectory(currentDir);
    dialog.setNameFilter(namefilter);
    dialog.setWindowTitle("Save Screen");
    dialog.setDefaultSuffix(defaultsuffix);
    dialog.exec();

    if(!(dialog.selectedFiles().isEmpty())) {
        QString filename = dialog.selectedFiles().at(0);
        if (filename.isEmpty()) {
            QFile(temppath).remove();
        } else {
            QFile(filename).remove();
            QFile(temppath).rename(filename);
        }
    }
    currentDir = dialog.directory();
}

void MainWindow::screenshot() {
    QImage image = renderFramebuffer(&lcd);

    QString path = QDir::tempPath() + QDir::separator() + QStringLiteral("cemu_tmp.gif");
    if (!image.save(path, "PNG", 0)) {
        QMessageBox::critical(this, tr("Screenshot failed"), tr("Failed to save screenshot!"));
    }

    saveScreenshot(tr("PNG images (*.png)"), QStringLiteral("png"), path);
}

void MainWindow::screenshotGIF() {
    if (ui->actionRecordGIF->isChecked()) {
        QMessageBox::warning(this, tr("Recording GIF"), tr("Currently recording GIF."));
        return;
    }

    QString path = QDir::tempPath() + QDir::separator() + QStringLiteral("cemu_tmp.gif");
    if (!gif_single_frame(path.toStdString().c_str())) {
        QMessageBox::critical(this, tr("Screenshot failed"), tr("Failed to save screenshot!"));
    }

    saveScreenshot(tr("GIF images (*.gif)"), QStringLiteral("gif"), path);
}

void MainWindow::recordGIF() {
  static QString path;

  if (path.isEmpty()) {
      // TODO: Use QTemporaryFile?
      path = QDir::tempPath() + QDir::separator() + QStringLiteral("cemu_tmp.gif");

        gif_start_recording(path.toStdString().c_str(), ui->frameskipSlider->value());
    } else {
        if (gif_stop_recording()) {
            saveScreenshot(tr("GIF images (*.gif)"), QStringLiteral("gif"), path);
        } else {
            QMessageBox::warning(this, tr("Failed recording GIF"), tr("A failure occured during recording"));
        }
        path = QString();
    }

    ui->frameskipSlider->setEnabled(path.isEmpty());
    ui->actionRecordGIF->setChecked(!path.isEmpty());
    ui->buttonGIF->setText((!path.isEmpty()) ? QString("Stop Recording") : QString("Record GIF"));
}

void MainWindow::changeFrameskip(int value) {
    settings->setValue(QStringLiteral("frameskip"), value);
    ui->frameskipLabel->setText(QString::number(value));
    ui->frameskipSlider->setValue(value);
    changeFramerate();
}

void MainWindow::changeFramerate() {
    float framerate = ((float) ui->refreshSlider->value()) / (ui->frameskipSlider->value() + 1);
    ui->framerateLabel->setText(QString::number(framerate).left(4));
}

void MainWindow::autoCheckForUpdates(int state) {
    settings->setValue(QStringLiteral("autoUpdate"), state);
    ui->checkUpdates->setChecked(state);

    if(state == Qt::Checked) {
        checkForUpdates(true);
    }
}

void MainWindow::checkForUpdates(bool forceInfoBox) {
    if (QStringLiteral(CEMU_VERSION).contains(QStringLiteral("dev")))
    {
        if (forceInfoBox)
        {
            QMessageBox::warning(this, tr("Update check disabled"), tr("Checking updates is disabled for development builds"));
        }
        return;
    }

    static const QString currentVersionReleaseURL = QStringLiteral("https://github.com/CE-Programming/CEmu/releases/tag/" CEMU_VERSION);
    QNetworkAccessManager *manager = new QNetworkAccessManager(this);
    connect(manager, &QNetworkAccessManager::finished, this, [=](QNetworkReply* reply) {
        QString newVersionURL = reply->attribute(QNetworkRequest::RedirectionTargetAttribute).toString();
        if (!newVersionURL.isEmpty())
        {
            if (newVersionURL.compare(currentVersionReleaseURL) == 0)
            {
                if (forceInfoBox)
                {
                    QMessageBox::information(this, tr("No update available"), tr("You already have the latest CEmu version (" CEMU_VERSION ")"));
                }
            } else {
                QMessageBox updateInfoBox(this);
                updateInfoBox.addButton(QMessageBox::Ok);
                updateInfoBox.setIconPixmap(QPixmap(":/icons/resources/icons/icon.png"));
                updateInfoBox.setWindowTitle(tr("CEmu update"));
                updateInfoBox.setText(tr("<b>A new version of CEmu is available!</b>"
                                         "<br/>"
                                         "You can <a href='%1'>download it here</a>.")
                                     .arg(newVersionURL));
                updateInfoBox.setTextFormat(Qt::RichText);
                updateInfoBox.show();
                updateInfoBox.exec();
            }
        } else { // No internet connection? GitHub doesn't provide this redirection anymore?
            if (forceInfoBox)
            {
                QMessageBox updateInfoBox(this);
                updateInfoBox.addButton(QMessageBox::Ok);
                updateInfoBox.setIcon(QMessageBox::Warning);
                updateInfoBox.setWindowTitle(tr("Update check failed"));
                updateInfoBox.setText(tr("<b>An error occurred while checking for CEmu updates.</b>"
                                         "<br/>"
                                         "You can however <a href='https://github.com/CE-Programming/CEmu/releases/latest'>go here</a> to check yourself."));
                updateInfoBox.setTextFormat(Qt::RichText);
                updateInfoBox.show();
                updateInfoBox.exec();
            }
        }
    });

    manager->get(QNetworkRequest(QUrl(QStringLiteral("https://github.com/CE-Programming/CEmu/releases/latest"))));
}

void MainWindow::showAbout() {
    QMessageBox about_box(this);
    about_box.setIconPixmap(QPixmap(":/icons/resources/icons/icon.png"));
    about_box.setWindowTitle(tr("About CEmu"));

    QAbstractButton* buttonUpdateCheck = about_box.addButton(tr("Check for updates"), QMessageBox::ActionRole);
    connect(buttonUpdateCheck, &QAbstractButton::clicked, this, [=](){ this->checkForUpdates(true); });

    QAbstractButton* okButton = about_box.addButton(QMessageBox::Ok);
    okButton->setFocus();

    about_box.setText(tr("<h3>CEmu %1</h3>"
                         "<a href='https://github.com/CE-Programming/CEmu'>On GitHub</a><br>"
                         "<br>"
                         "Main authors:<br>"
                         "Matt Waltz (<a href='https://github.com/MateoConLechuga'>MateoConLechuga</a>)<br>"
                         "Jacob Young (<a href='https://github.com/jacobly0'>jacobly0</a>)<br>"
                         "<br>"
                         "Other contributors:<br>"
                         "Adrien Bertrand (<a href='https://github.com/adriweb'>adriweb</a>)<br>"
                         "Lionel Debroux (<a href='https://github.com/debrouxl'>debrouxl</a>)<br>"
                         "Fabian Vogt (<a href='https://github.com/Vogtinator'>Vogtinator</a>)<br>"
                         "<br>"
                         "Many thanks to the <a href='https://github.com/KnightOS/z80e'>z80e</a> (MIT license <a href='https://github.com/KnightOS/z80e/blob/master/LICENSE'>here</a>) and <a href='https://github.com/nspire-emus/firebird'>Firebird</a> (GPLv3 license <a href='https://github.com/nspire-emus/firebird/blob/master/LICENSE'>here</a>) projects<br>"
                         "<br>"
                         "This work is licensed under the GPLv3.<br>"
                         "To view a copy of this license, visit <a href='https://www.gnu.org/licenses/gpl-3.0.html'>https://www.gnu.org/licenses/gpl-3.0.html</a>")
                         .arg(QStringLiteral(CEMU_VERSION)));
    about_box.setTextFormat(Qt::RichText);
    about_box.show();
    about_box.exec();
}

void MainWindow::screenContextMenu(const QPoint &posa) {
    QMenu contextMenu;
    QPoint globalPos = ui->lcdWidget->mapToGlobal(posa);
    QList<QMenu*> list = ui->menubar->findChildren<QMenu*>();
    for (int i=0; i<list.size(); i++) {
        contextMenu.addMenu(list.at(i));
    }
    contextMenu.exec(globalPos);
}

void MainWindow::adjustScreen() {
    float scale = ui->scaleSlider->value() / 100.0;
    bool skin = ui->checkSkin->isChecked();
    ui->calcSkinTop->setVisible(skin);
    float w, h;
    w = 320 * scale;
    h = 240 * scale;
    ui->lcdWidget->setFixedSize(w, h);
    ui->lcdWidget->move(skin ? 60 * scale : 0, skin ? 78 * scale : 0);
    if (skin) {
        w = 440 * scale;
        h = 351 * scale;
    }
    ui->calcSkinTop->resize(w, h);
    ui->screenWidgetContents->setFixedSize(w, h);
}

int MainWindow::reprintScale(int scale) {
    int roundedScale = round(scale / 50.0) * 50;
    ui->scaleLabel->setText(QString::number(roundedScale) + "%");
    return roundedScale;
}

void MainWindow::changeScale(int scale) {
    int roundedScale = reprintScale(scale);
    settings->setValue(QStringLiteral("scale"), roundedScale);
    ui->scaleSlider->setValue(roundedScale);
    adjustScreen();
}

void MainWindow::toggleSkin(bool enable) {
    settings->setValue(QStringLiteral("skin"), enable);
    ui->checkSkin->setChecked(enable);
    adjustScreen();
}

void MainWindow::changeLCDRefresh(int value) {
    settings->setValue(QStringLiteral("refreshRate"), value);
    ui->refreshLabel->setText(QString::number(value)+" FPS");
    ui->refreshSlider->setValue(value);
    ui->lcdWidget->refreshRate(value);
    changeFramerate();
}

void MainWindow::changeEmulatedSpeed(int value) {
    int actualSpeed = value*10;
    settings->setValue(QStringLiteral("emuRate"), value);
    ui->emulationSpeedLabel->setText(QString::number(actualSpeed).rightJustified(3, '0')+QStringLiteral("%"));
    ui->emulationSpeed->setValue(value);
    emit changedEmuSpeed(actualSpeed);
}

void MainWindow::consoleOutputChanged() {
    stderrConsole = ui->radioStderr->isChecked();
}

void MainWindow::isBusy(bool busy) {
    if(busy) {
        QApplication::setOverrideCursor(QCursor(Qt::WaitCursor));
    } else {
        QApplication::restoreOverrideCursor();
    }
}

void MainWindow::keymapChanged() {
    if (ui->radioCEmuKeys->isChecked()) {
        changeKeymap(QStringLiteral("cemu"));
    } else if (ui->radioTilEmKeys->isChecked()) {
        changeKeymap(QStringLiteral("tilem"));
    } else if (ui->radioWabbitemuKeys->isChecked()) {
        changeKeymap(QStringLiteral("wabbitemu"));
    } else if (ui->radiojsTIfiedKeys->isChecked()) {
        changeKeymap(QStringLiteral("jsTIfied"));
    }
}

void MainWindow::changeKeymap(const QString & value) {
    settings->setValue(QStringLiteral("keyMap"), value);
    qt_keypad_bridge.setKeymap(value);
}

void MainWindow::alwaysOnTop(int state) {
    if (!state) {
        setWindowFlags(windowFlags() & ~Qt::WindowStaysOnTopHint);
    } else {
        setWindowFlags(windowFlags() | Qt::WindowStaysOnTopHint);
    }
    show();
    settings->setValue(QStringLiteral("onTop"), state);
    ui->checkAlwaysOnTop->setCheckState(Qt::CheckState(state));
}

/* ================================================ */
/* Linking Things                                   */
/* ================================================ */

QStringList MainWindow::showVariableFileDialog(QFileDialog::AcceptMode mode) {
    QFileDialog dialog(this);
    int good;

    dialog.setAcceptMode(mode);
    dialog.setFileMode(mode == QFileDialog::AcceptOpen ? QFileDialog::ExistingFiles : QFileDialog::AnyFile);
    dialog.setDirectory(currentDir);
    dialog.setNameFilter(tr("TI Variable (*.8xp *.8xv *.8xl *.8xn *.8xm *.8xy *.8xg *.8xs *.8ci *.8xd *.8xw *.8xc *.8xl *.8xz *.8xt *.8ca);;All Files (*.*)"));
    dialog.setDefaultSuffix("8xg");
    good = dialog.exec();

    currentDir = dialog.directory();

    if (good) {
        return dialog.selectedFiles();
    }

    return QStringList();
}

void MainWindow::sendFiles(QStringList fileNames) {
    if (inDebugger) {
        return;
    }

    setSendState(true);
    const unsigned int fileNum = fileNames.size();

    if (fileNum == 0) {
        setSendState(false);
        return;
    }

    /* Wait for an open link */
    emu_thread->waitForLink = true;
    do {
        QThread::msleep(50);
    } while(emu_thread->waitForLink);

    QProgressDialog progress("Sending Files...", QString(), 0, fileNum, this);
    progress.setWindowModality(Qt::WindowModal);

    progress.show();
    QApplication::processEvents();

    for (unsigned int i = 0; i < fileNum; i++) {
        if(!sendVariableLink(fileNames.at(i).toUtf8())) {
            QMessageBox::warning(this, tr("Failed Transfer"), tr("A failure occured during transfer of: ")+fileNames.at(i));
        }
        progress.setLabelText(fileNames.at(i).toUtf8());
        progress.setValue(progress.value()+1);
        QApplication::processEvents();
    }

    progress.setValue(progress.value()+1);
    QApplication::processEvents();
    QThread::msleep(100);

    setSendState(false);
}

void MainWindow::selectFiles() {
    if (debuggerOn) {
       return;
    }

    QStringList fileNames = showVariableFileDialog(QFileDialog::AcceptOpen);

    sendFiles(fileNames);
}

void MainWindow::refreshVariableList() {
    int currentRow;
    calc_var_t var;

    while(ui->emuVarView->rowCount() > 0) {
        ui->emuVarView->removeRow(0);
    }

    if (debuggerOn) {
        return;
    }

    if (inReceivingMode) {
        ui->buttonRefreshList->setText(tr("Refresh variable list..."));
        ui->buttonReceiveFiles->setEnabled(false);
        ui->buttonRun->setEnabled(true);
        ui->actionResetCalculator->setEnabled(true);
        setReceiveState(false);
    } else {
        ui->buttonRefreshList->setText(tr("Resume emulation"));
        ui->buttonReceiveFiles->setEnabled(true);
        ui->actionResetCalculator->setEnabled(false);
        ui->buttonRun->setEnabled(false);
        setReceiveState(true);
        QThread::msleep(200);

        vat_search_init(&var);
        vars.clear();
        while (vat_search_next(&var)) {
            if (var.size > 2) {
                vars.append(var);
                currentRow = ui->emuVarView->rowCount();
                ui->emuVarView->setRowCount(currentRow + 1);

                QTableWidgetItem *var_name = new QTableWidgetItem(calc_var_name_to_utf8(var.name));
                QTableWidgetItem *var_type = new QTableWidgetItem(calc_var_type_names[var.type]);
                QTableWidgetItem *var_size = new QTableWidgetItem(QString::number(var.size));

                var_name->setCheckState(Qt::Unchecked);

                ui->emuVarView->setItem(currentRow, 0, var_name);
                ui->emuVarView->setItem(currentRow, 1, var_type);
                ui->emuVarView->setItem(currentRow, 2, var_size);
            }
        }
    }

    inReceivingMode = !inReceivingMode;
}

void MainWindow::saveSelected() {
    setReceiveState(true);

    QStringList fileNames = showVariableFileDialog(QFileDialog::AcceptSave);
    if (fileNames.size() == 1) {
        QVector<calc_var_t> selectedVars;
        for (int currentRow = 0; currentRow < ui->emuVarView->rowCount(); currentRow++) {
            if (ui->emuVarView->item(currentRow, 0)->checkState()) {
                selectedVars.append(vars[currentRow]);
            }
        }
        if (!receiveVariableLink(selectedVars.size(), selectedVars.constData(), fileNames.at(0).toUtf8())) {
            QMessageBox::warning(this, tr("Failed Transfer"), tr("A failure occured during transfer of: ")+fileNames.at(0));
        }
    }
}

void MainWindow::setFont(int fontSize) {
    ui->textSizeSlider->setValue(fontSize);
    settings->setValue(QStringLiteral("textSize"), ui->textSizeSlider->value());

    QFont monospace = QFontDatabase::systemFont(QFontDatabase::FixedFont);

    monospace.setPointSize(fontSize);
    ui->console->setFont(monospace);
    ui->opView->setFont(monospace);
    ui->vatView->setFont(monospace);
    ui->disassemblyView->setFont(monospace);

    ui->stackView->setFont(monospace);

    ui->afregView->setFont(monospace);
    ui->hlregView->setFont(monospace);
    ui->deregView->setFont(monospace);
    ui->bcregView->setFont(monospace);
    ui->ixregView->setFont(monospace);
    ui->iyregView->setFont(monospace);
    ui->af_regView->setFont(monospace);
    ui->hl_regView->setFont(monospace);
    ui->de_regView->setFont(monospace);
    ui->bc_regView->setFont(monospace);
    ui->splregView->setFont(monospace);
    ui->spsregView->setFont(monospace);
    ui->mbregView->setFont(monospace);
    ui->iregView->setFont(monospace);
    ui->rregView->setFont(monospace);
    ui->imregView->setFont(monospace);
    ui->freqView->setFont(monospace);
    ui->pcregView->setFont(monospace);
    ui->lcdbaseView->setFont(monospace);
    ui->lcdcurrView->setFont(monospace);
}

/* ================================================ */
/* Debugger Things                                  */
/* ================================================ */

static int hex2int(QString str) {
    return std::stoi(str.toStdString(), nullptr, 16);
}

static QString int2hex(uint32_t a, uint8_t l) {
    return QString::number(a, 16).rightJustified(l, '0', true).toUpper();
}

void MainWindow::raiseDebugger() {
    // make sure we are set on the debug window, just in case
    if (debuggerDock) {
        debuggerDock->setVisible(true);
        debuggerDock->raise();
    }
    ui->tabWidget->setCurrentWidget(ui->tabDebugger);

    populateDebugWindow();
    setDebuggerState(true);
    connect(stepInShortcut, &QShortcut::activated, this, &MainWindow::stepInPressed);
    connect(stepOverShortcut, &QShortcut::activated, this, &MainWindow::stepOverPressed);
    connect(stepNextShortcut, &QShortcut::activated, this, &MainWindow::stepNextPressed);
    connect(stepOutShortcut, &QShortcut::activated, this, &MainWindow::stepOutPressed);
}

void MainWindow::leaveDebugger() {
    setDebuggerState(false);
}

void MainWindow::updateDebuggerChanges() {
    if (debuggerOn == true) {
        return;
    }
    /* Update all the changes in the core */
    cpu.registers.AF = static_cast<uint16_t>(hex2int(ui->afregView->text()));
    cpu.registers.HL = static_cast<uint32_t>(hex2int(ui->hlregView->text()));
    cpu.registers.DE = static_cast<uint32_t>(hex2int(ui->deregView->text()));
    cpu.registers.BC = static_cast<uint32_t>(hex2int(ui->bcregView->text()));
    cpu.registers.IX = static_cast<uint32_t>(hex2int(ui->ixregView->text()));
    cpu.registers.IY = static_cast<uint32_t>(hex2int(ui->iyregView->text()));

    cpu.registers._AF = static_cast<uint16_t>(hex2int(ui->af_regView->text()));
    cpu.registers._HL = static_cast<uint32_t>(hex2int(ui->hl_regView->text()));
    cpu.registers._DE = static_cast<uint32_t>(hex2int(ui->de_regView->text()));
    cpu.registers._BC = static_cast<uint32_t>(hex2int(ui->bc_regView->text()));

    cpu.registers.SPL = static_cast<uint32_t>(hex2int(ui->splregView->text()));
    cpu.registers.SPS = static_cast<uint16_t>(hex2int(ui->spsregView->text()));

    cpu.registers.MBASE = static_cast<uint8_t>(hex2int(ui->mbregView->text()));
    cpu.registers.I = static_cast<uint16_t>(hex2int(ui->iregView->text()));
    cpu.registers.R = static_cast<uint8_t>(hex2int(ui->rregView->text()));
    cpu.registers.R = cpu.registers.R << 1 | cpu.registers.R >> 7;
    cpu.IM = static_cast<uint8_t>(hex2int(ui->imregView->text()));
    cpu.IM += !!cpu.IM;

    cpu.registers.flags.Z = ui->checkZ->isChecked();
    cpu.registers.flags.C = ui->checkC->isChecked();
    cpu.registers.flags.H = ui->checkHC->isChecked();
    cpu.registers.flags.PV = ui->checkPV->isChecked();
    cpu.registers.flags.N = ui->checkN->isChecked();
    cpu.registers.flags.S = ui->checkS->isChecked();
    cpu.registers.flags._5 = ui->check5->isChecked();
    cpu.registers.flags._3 = ui->check3->isChecked();

    cpu.halted = ui->checkHalted->isChecked();
    cpu.MADL = ui->checkMADL->isChecked();
    cpu.halted = ui->checkHalted->isChecked();
    cpu.IEF1 = ui->checkIEF1->isChecked();
    cpu.IEF2 = ui->checkIEF2->isChecked();

    cpu_flush(static_cast<uint32_t>(hex2int(ui->pcregView->text())), ui->checkADL->isChecked());

    backlight.brightness = static_cast<uint8_t>(ui->brightnessSlider->value());

    lcd.upbase = static_cast<uint32_t>(hex2int(ui->lcdbaseView->text()));
    lcd.upcurr = static_cast<uint32_t>(hex2int(ui->lcdcurrView->text()));
    lcd.control &= ~14;

    uint8_t bpp = 0;
    switch(ui->bppView->text().toInt()) {
        case 1:
            bpp = 0; break;
        case 2:
            bpp = 1; break;
        case 4:
            bpp = 2; break;
        case 8:
            bpp = 3; break;
        case 24:
            bpp = 5; break;
        case 16:
            bpp = 6; break;
        case 12:
            bpp = 7; break;
    }

    lcd.control |= bpp<<1;

    if (ui->checkPowered->isChecked()) {
        lcd.control |= 0x800;
    } else {
        lcd.control &= ~0x800;
    }
    if (ui->checkBEPO->isChecked()) {
        lcd.control |= 0x400;
    } else {
        lcd.control &= ~0x400;
    }
    if (ui->checkBEBO->isChecked()) {
        lcd.control |= 0x200;
    } else {
        lcd.control &= ~0x200;
    }
    if (ui->checkBGR->isChecked()) {
        lcd.control |= 0x100;
    } else {
        lcd.control &= ~0x100;
    }
}

void MainWindow::setDebuggerState(bool state) {
    QPixmap pix;
    QIcon icon;

    debuggerOn = state;

    if (debuggerOn) {
        ui->buttonRun->setText("Run");
        pix.load(":/icons/resources/icons/run.png");
        debug_clear_run_until();
    } else {
        ui->buttonRun->setText("Stop");
        pix.load(":/icons/resources/icons/stop.png");
        ui->portChangeLabel->clear();
        ui->portTypeLabel->clear();
        ui->breakChangeLabel->clear();
        ui->breakTypeLabel->clear();
        ui->opView->clear();
        ui->vatView->clear();
    }
    setReceiveState(false);
    icon.addPixmap(pix);
    ui->buttonRun->setIcon(icon);
    ui->buttonRun->setIconSize(pix.size());

    ui->tabDebugging->setEnabled( debuggerOn );
    ui->buttonGoto->setEnabled( debuggerOn );
    ui->buttonStepIn->setEnabled( debuggerOn );
    ui->buttonStepOver->setEnabled( debuggerOn );
    ui->buttonStepNext->setEnabled( debuggerOn );
    ui->buttonStepOut->setEnabled( debuggerOn );
    ui->groupCPU->setEnabled( debuggerOn );
    ui->groupFlags->setEnabled( debuggerOn );
    ui->groupRegisters->setEnabled( debuggerOn );
    ui->groupInterrupts->setEnabled( debuggerOn );
    ui->groupStack->setEnabled( debuggerOn );
    ui->groupFlash->setEnabled( debuggerOn );
    ui->groupRAM->setEnabled( debuggerOn );
    ui->groupMem->setEnabled( debuggerOn );

    ui->actionRestoreState->setEnabled( !debuggerOn );
    ui->actionImportCalculatorState->setEnabled( !debuggerOn );
    ui->buttonSend->setEnabled( !debuggerOn );
    ui->buttonRefreshList->setEnabled( !debuggerOn );
    ui->emuVarView->setEnabled( !debuggerOn );
    ui->buttonReceiveFiles->setEnabled( !debuggerOn && inReceivingMode);

    if (!debuggerOn) {
        updateDebuggerChanges();
        if (inReceivingMode) {
            inReceivingMode = false;
            refreshVariableList();
        }
    }
}

void MainWindow::changeDebuggerState() {
    if (emu.rom.empty()) {
        return;
    }

    debuggerOn = !debuggerOn;
    if (!debuggerOn) {
        setDebuggerState(false);
    }
    emit debuggerChangedState( debuggerOn );
}

void MainWindow::populateDebugWindow() {
    QPalette colorback, nocolorback;
    QString tmp;
    colorback.setColor(QPalette::Base, QColor(Qt::yellow).lighter(160));
    nocolorback.setColor(QPalette::Base, QColor(Qt::white));

    tmp = int2hex(cpu.registers.AF, 4);
    ui->afregView->setPalette(tmp == ui->afregView->text() ? nocolorback : colorback);
    ui->afregView->setText(tmp);

    tmp = int2hex(cpu.registers.HL, 6);
    ui->hlregView->setPalette(tmp == ui->hlregView->text() ? nocolorback : colorback);
    ui->hlregView->setText(tmp);

    tmp = int2hex(cpu.registers.DE, 6);
    ui->deregView->setPalette(tmp == ui->deregView->text() ? nocolorback : colorback);
    ui->deregView->setText(tmp);

    tmp = int2hex(cpu.registers.BC, 6);
    ui->bcregView->setPalette(tmp == ui->bcregView->text() ? nocolorback : colorback);
    ui->bcregView->setText(tmp);

    tmp = int2hex(cpu.registers.IX, 6);
    ui->ixregView->setPalette(tmp == ui->ixregView->text() ? nocolorback : colorback);
    ui->ixregView->setText(tmp);

    tmp = int2hex(cpu.registers.IY, 6);
    ui->iyregView->setPalette(tmp == ui->iyregView->text() ? nocolorback : colorback);
    ui->iyregView->setText(tmp);

    tmp = int2hex(cpu.registers._AF, 4);
    ui->af_regView->setPalette(tmp == ui->af_regView->text() ? nocolorback : colorback);
    ui->af_regView->setText(tmp);

    tmp = int2hex(cpu.registers._HL, 6);
    ui->hl_regView->setPalette(tmp == ui->hl_regView->text() ? nocolorback : colorback);
    ui->hl_regView->setText(tmp);

    tmp = int2hex(cpu.registers._DE, 6);
    ui->de_regView->setPalette(tmp == ui->de_regView->text() ? nocolorback : colorback);
    ui->de_regView->setText(tmp);

    tmp = int2hex(cpu.registers._BC, 6);
    ui->bc_regView->setPalette(tmp == ui->bc_regView->text() ? nocolorback : colorback);
    ui->bc_regView->setText(tmp);

    tmp = int2hex(cpu.registers.SPS, 4);
    ui->spsregView->setPalette(tmp == ui->spsregView->text() ? nocolorback : colorback);
    ui->spsregView->setText(tmp);

    tmp = int2hex(cpu.registers.SPL, 6);
    ui->splregView->setPalette(tmp == ui->splregView->text() ? nocolorback : colorback);
    ui->splregView->setText(tmp);

    tmp = int2hex(cpu.registers.MBASE, 2);
    ui->mbregView->setPalette(tmp == ui->mbregView->text() ? nocolorback : colorback);
    ui->mbregView->setText(tmp);

    tmp = int2hex(cpu.registers.I, 4);
    ui->iregView->setPalette(tmp == ui->iregView->text() ? nocolorback : colorback);
    ui->iregView->setText(tmp);

    tmp = int2hex(cpu.IM - !!cpu.IM, 1);
    ui->imregView->setPalette(tmp == ui->imregView->text() ? nocolorback : colorback);
    ui->imregView->setText(tmp);

    tmp = int2hex(cpu.registers.PC, 6);
    ui->pcregView->setPalette(tmp == ui->pcregView->text() ? nocolorback : colorback);
    ui->pcregView->setText(tmp);

    tmp = int2hex(cpu.registers.R >> 1 | cpu.registers.R << 7, 2);
    ui->rregView->setPalette(tmp == ui->rregView->text() ? nocolorback : colorback);
    ui->rregView->setText(tmp);

    tmp = int2hex(lcd.upbase, 6);
    ui->lcdbaseView->setPalette(tmp == ui->lcdbaseView->text() ? nocolorback : colorback);
    ui->lcdbaseView->setText(tmp);

    tmp = int2hex(lcd.upcurr, 6);
    ui->lcdcurrView->setPalette(tmp == ui->lcdcurrView->text() ? nocolorback : colorback);
    ui->lcdcurrView->setText(tmp);

    tmp = QString::number(sched.clockRates[CLOCK_CPU]);
    ui->freqView->setPalette(tmp == ui->freqView->text() ? nocolorback : colorback);
    ui->freqView->setText(tmp);

    changeBatteryCharging(control.batteryCharging);
    changeBatteryStatus(control.setBatteryStatus);

    switch((lcd.control>>1)&7) {
        case 0:
            tmp = "01"; break;
        case 1:
            tmp = "02"; break;
        case 2:
            tmp = "04"; break;
        case 3:
            tmp = "08"; break;
        case 4:
            tmp = "16"; break;
        case 5:
            tmp = "24"; break;
        case 6:
            tmp = "16"; break;
        case 7:
            tmp = "12"; break;
    }

    ui->bppView->setPalette(tmp == ui->bppView->text() ? nocolorback : colorback);
    ui->bppView->setText(tmp);

    /* Mwhahaha */
    ui->checkSleep->setChecked(false);

    ui->check3->setChecked(cpu.registers.flags._3);
    ui->check5->setChecked(cpu.registers.flags._5);
    ui->checkZ->setChecked(cpu.registers.flags.Z);
    ui->checkC->setChecked(cpu.registers.flags.C);
    ui->checkHC->setChecked(cpu.registers.flags.H);
    ui->checkPV->setChecked(cpu.registers.flags.PV);
    ui->checkN->setChecked(cpu.registers.flags.N);
    ui->checkS->setChecked(cpu.registers.flags.S);

    ui->checkADL->setChecked(cpu.ADL);
    ui->checkMADL->setChecked(cpu.MADL);
    ui->checkHalted->setChecked(cpu.halted);
    ui->checkIEF1->setChecked(cpu.IEF1);
    ui->checkIEF2->setChecked(cpu.IEF2);

    ui->checkPowered->setChecked(lcd.control & 0x800);
    ui->checkBEPO->setChecked(lcd.control & 0x400);
    ui->checkBEBO->setChecked(lcd.control & 0x200);
    ui->checkBGR->setChecked(lcd.control & 0x100);
    ui->brightnessSlider->setValue(backlight.brightness);

    for(int i=0; i<ui->portView->rowCount(); ++i) {
        updatePortData(i);
    }

    updateTIOSView();
    updateStackView();
    ramUpdate();
    flashUpdate();
    memUpdate(cpu.registers.PC);
}

void MainWindow::updateTIOSView() {
    calc_var_t var;
    QString formattedLine;
    QString calcData,calcData2;
    QString opType;
    uint8_t gotData[11];
    uint8_t index;

    ui->opView->clear();
    ui->vatView->clear();

    for(uint32_t i = 0xD005F8; i<0xD005F8+11*6; i+=11) {
        calcData.clear();
        opType.clear();
        index = 0;
        for(uint32_t j = i; j < i+11; j++) {
            gotData[index] = debug_read_byte(j);
            calcData += int2hex(gotData[index], 2)+" ";
            index++;
        }
        if (*gotData < 0x40) {
            opType = QString(calc_var_type_names[*gotData]);
        }

        formattedLine = QString("<pre><b><font color='#444'>%1</font></b><font color='darkblue'>    %2    </font>%3 <font color='green'>%4</font></pre>")
                                       .arg(int2hex(i, 6), "OP"+QString::number(((i-0xD005F8)/11)+1), calcData, opType);

        ui->opView->appendHtml(formattedLine);
    }

    vat_search_init(&var);
    while (vat_search_next(&var)) {
        uint8_t j;
        calcData.clear();
        calcData2.clear();
        for(j = 0; j < var.namelen; j++) {
            calcData += int2hex(var.name[j], 2)+" ";
        }
        for(; j < 8; j++) {
            calcData2 += "00 ";
        }
        formattedLine = QString("<pre><b><font color='#444'>%1</font></b>  <font color='darkblue'>%2</font>  <font color='green'>%3</font>  %4<font color='gray'>%5</font><font color='green'> %6</font></pre>")
                                        .arg(int2hex(var.dataPtr,6), int2hex(var.vatPtr,6), int2hex(var.size,4), calcData, calcData2, calc_var_type_names[var.type]);
        ui->vatView->appendHtml(formattedLine);
    }
    ui->vatView->moveCursor(QTextCursor::Start);
}

void MainWindow::updateDisasmView(const int sentBase, const bool newPane) {
    addressPane = sentBase;
    fromPane = newPane;
    disasmOffsetSet = false;
    disasm.adl = ui->checkADL->isChecked();
    disasm.base_address = -1;
    disasm.new_address = addressPane - ((newPane) ? 0x40 : 0);
    if (disasm.new_address < 0) disasm.new_address = 0;
    int32_t last_address = disasm.new_address + 0x120;
    if (last_address > 0xFFFFFF) last_address = 0xFFFFFF;

    ui->disassemblyView->verticalScrollBar()->blockSignals(true);
    ui->disassemblyView->clear();
    ui->disassemblyView->clearAllHighlights();
    ui->disassemblyView->cursorState(false);
    ui->disassemblyView->verticalScrollBar()->blockSignals(false);
    while (disasm.new_address < last_address) {
        drawNextDisassembleLine();
    }

    ui->disassemblyView->cursorState(true);

    ui->disassemblyView->updateAllHighlights();

    ui->disassemblyView->setTextCursor(disasmOffset);
    ui->disassemblyView->centerCursor();
}

void MainWindow::addPort() {
    uint8_t read;
    uint16_t port;

    const int currentRow = ui->portView->rowCount();

    if (currPortAddress.isEmpty()) {
        currPortAddress = "0000";
    }

    std::string s = currPortAddress.toUpper().toStdString();
    if (s.find_first_not_of("0123456789ABCDEF") != std::string::npos) {
        return;
    }

    /* Mark the port as read active */
    port = static_cast<uint16_t>(hex2int(QString::fromStdString(s)));
    read = static_cast<uint8_t>(debug_port_read_byte(port));

    QString portString = int2hex(port,4);

    /* Return if port is already set */
    for (int i=0; i<currentRow; i++) {
        if (ui->portView->item(i, 0)->text() == portString) {
            if (portString != "0000") {
                return;
            }
        }
    }

    ui->portView->setRowCount(currentRow + 1);
    ui->portView->setUpdatesEnabled(false);
    ui->portView->blockSignals(true);

    QTableWidgetItem *port_range = new QTableWidgetItem(portString);
    QTableWidgetItem *port_data = new QTableWidgetItem(int2hex(read, 2));
    QTableWidgetItem *port_rBreak = new QTableWidgetItem();
    QTableWidgetItem *port_wBreak = new QTableWidgetItem();
    QTableWidgetItem *port_freeze = new QTableWidgetItem();

    port_rBreak->setFlags(port_rBreak->flags() & ~Qt::ItemIsEditable);
    port_wBreak->setFlags(port_wBreak->flags() & ~Qt::ItemIsEditable);
    port_freeze->setFlags(port_freeze->flags() & ~Qt::ItemIsEditable);

    port_rBreak->setCheckState(Qt::Unchecked);
    port_wBreak->setCheckState(Qt::Unchecked);
    port_freeze->setCheckState(Qt::Unchecked);

    ui->portView->setItem(currentRow, 0, port_range);
    ui->portView->setItem(currentRow, 1, port_data);
    ui->portView->setItem(currentRow, 2, port_rBreak);
    ui->portView->setItem(currentRow, 3, port_wBreak);
    ui->portView->setItem(currentRow, 4, port_freeze);

    ui->portView->selectRow(currentRow);
    ui->portView->setUpdatesEnabled(true);
    prevPortAddress = port;
    currPortAddress.clear();
    ui->portView->blockSignals(false);
}

void MainWindow::changePortValues(QTableWidgetItem *item) {
    auto row = item->row();
    auto col = item->column();

    if (col > 1) {
        uint16_t port = static_cast<uint16_t>(hex2int(ui->portView->item(row, 0)->text()));
        unsigned int value = DBG_NO_HANDLE;

        if (col == 2) { // Break on read
            value = DBG_PORT_READ;
        }
        if (col == 3) { // Break on write
            value = DBG_PORT_WRITE;
        }
        if (col == 4) { // Freeze
            value = DBG_PORT_FREEZE;
        }
        debug_pmonitor_set(port, value, item->checkState() == Qt::Checked);
    } else if (col == 0) {
        std::string s = item->text().toUpper().toStdString();
        if (s.find_first_not_of("0123456789ABCDEF") != std::string::npos || s.empty()) {
            item->setText(int2hex(prevPortAddress, 4));
            return;
        }

        uint16_t port = static_cast<uint16_t>(hex2int(QString::fromStdString(s)));
        QString portString = int2hex(port, 4);

        ui->portView->blockSignals(true);
        /* Return if port is already set */
        for (int i=0; i<ui->portView->rowCount(); i++) {
            if (ui->portView->item(i, 0)->text() == portString && i != row) {
                item->setText(int2hex(prevPortAddress, 4));
                ui->portView->blockSignals(false);
                return;
            }
        }

        debug_pmonitor_remove(prevPortAddress);

        unsigned int value = ((ui->portView->item(row, 2)->checkState() == Qt::Checked) ? DBG_PORT_READ : DBG_NO_HANDLE)  |
                             ((ui->portView->item(row, 3)->checkState() == Qt::Checked) ? DBG_PORT_WRITE : DBG_NO_HANDLE) |
                             ((ui->portView->item(row, 4)->checkState() == Qt::Checked) ? DBG_PORT_FREEZE : DBG_NO_HANDLE);

        debug_pmonitor_set(port, value, true);
        item->setText(portString);
        ui->portView->item(row, 1)->setText(int2hex(debug_port_read_byte(port), 2));
    } else if (col == 1) {
        uint8_t pdata = static_cast<uint8_t>(hex2int(item->text()));
        uint16_t port = static_cast<uint16_t>(hex2int(ui->portView->item(row, 0)->text()));

        debug_port_write_byte(port, pdata);

        item->setText(int2hex(debug_port_read_byte(port), 2));
    }
    ui->portView->blockSignals(false);
}

void MainWindow::setPreviousPortValues(QTableWidgetItem *curr_item) {
    if (curr_item->text().isEmpty()) {
        return;
    }
    prevPortAddress = static_cast<uint16_t>(hex2int(ui->portView->item(curr_item->row(), 0)->text()));
}

void MainWindow::setPreviousBreakpointAddress(QTableWidgetItem *curr_item) {
    if (curr_item->text().isEmpty()) {
        return;
    }
    prevBreakpointAddress = static_cast<uint32_t>(hex2int(ui->breakpointView->item(curr_item->row(), 0)->text()));
}

void MainWindow::changeBreakpointAddress(QTableWidgetItem *item) {
    auto row = item->row();
    auto col = item->column();
    QString addressString;
    uint32_t address;

    if (col > 0) {
        address = static_cast<uint32_t>(hex2int(ui->breakpointView->item(row, 0)->text()));
        unsigned int value = DBG_NO_HANDLE;

        if (col == 1) { // Break on read
            value = DBG_READ_BREAKPOINT;
        }
        if (col == 2) { // Break on write
            value = DBG_WRITE_BREAKPOINT;
        }
        if (col == 3) { // Break on execution
            value = DBG_EXEC_BREAKPOINT;
        }
        debug_breakpoint_set(address, value, item->checkState() == Qt::Checked);
    } else {
        std::string s = item->text().toUpper().toStdString();
        if (s.find_first_not_of("0123456789ABCDEF") != std::string::npos || s.empty()) {
            item->setText(int2hex(prevBreakpointAddress, 6));
            return;
        }

        address = static_cast<uint32_t>(hex2int(QString::fromStdString(s)));
        addressString = int2hex(address,6);

        ui->breakpointView->blockSignals(true);
        /* Return if address is already set */
        for (int i=0; i<ui->breakpointView->rowCount(); i++) {
            if (ui->breakpointView->item(i, 0)->text() == addressString && i != row) {
                item->setText(int2hex(prevBreakpointAddress, 6));
                ui->breakpointView->blockSignals(false);
                return;
            }
        }

        unsigned int value = ((ui->breakpointView->item(row, 1)->checkState() == Qt::Checked) ? DBG_READ_BREAKPOINT : DBG_NO_HANDLE)  |
                             ((ui->breakpointView->item(row, 2)->checkState() == Qt::Checked) ? DBG_WRITE_BREAKPOINT : DBG_NO_HANDLE) |
                             ((ui->breakpointView->item(row, 3)->checkState() == Qt::Checked) ? DBG_EXEC_BREAKPOINT : DBG_NO_HANDLE);

        debug_breakpoint_remove(prevBreakpointAddress);
        item->setText(addressString);
        debug_breakpoint_set(address, value, true);
        ui->breakpointView->blockSignals(false);
    }
    updateDisasmView(address, true);
}

void MainWindow::deletePort() {
    if (!ui->portView->rowCount() || !ui->portView->selectionModel()->isSelected(ui->portView->currentIndex())) {
        return;
    }

    const int currentRow = ui->portView->currentRow();
    uint16_t port = static_cast<uint16_t>(hex2int(ui->portView->item(currentRow, 0)->text()));

    debug_pmonitor_remove(port);
    ui->portView->removeRow(currentRow);
}

bool MainWindow::addBreakpoint() {
    uint32_t address;

    const int currentRow = ui->breakpointView->rowCount();

    if (currBreakpointAddress.isEmpty()) {
        currBreakpointAddress = "000000";
    }

    std::string s = currBreakpointAddress.toUpper().toStdString();
    if (s.find_first_not_of("0123456789ABCDEF") != std::string::npos) {
        return false;
    }

    address = static_cast<uint32_t>(hex2int(QString::fromStdString(s)));
    QString addressString = int2hex(address, 6);

    /* Return if address is already set */
    for (int i=0; i<currentRow; ++i) {
        if (ui->breakpointView->item(i, 0)->text() == addressString) {
            if(addressString != "000000") {
                ui->breakpointView->selectRow(i);
                return false;
            }
        }
    }

    ui->breakpointView->setUpdatesEnabled(false);
    ui->breakpointView->blockSignals(true);

    ui->breakpointView->setRowCount(currentRow + 1);

    QTableWidgetItem *iaddress = new QTableWidgetItem(currBreakpointAddress);
    QTableWidgetItem *rBreak = new QTableWidgetItem();
    QTableWidgetItem *wBreak = new QTableWidgetItem();
    QTableWidgetItem *eBreak = new QTableWidgetItem();

    rBreak->setCheckState(Qt::Unchecked);
    wBreak->setCheckState(Qt::Unchecked);
    eBreak->setCheckState(Qt::Checked);

    rBreak->setFlags(rBreak->flags() & ~Qt::ItemIsEditable);
    wBreak->setFlags(wBreak->flags() & ~Qt::ItemIsEditable);
    eBreak->setFlags(eBreak->flags() & ~Qt::ItemIsEditable);

    ui->breakpointView->setItem(currentRow, 0, iaddress);
    ui->breakpointView->setItem(currentRow, 1, rBreak);
    ui->breakpointView->setItem(currentRow, 2, wBreak);
    ui->breakpointView->setItem(currentRow, 3, eBreak);

    ui->breakpointView->selectRow(currentRow);
    ui->breakpointView->setUpdatesEnabled(true);

    debug_breakpoint_set(address, DBG_EXEC_BREAKPOINT, true);
    prevBreakpointAddress = address;
    currBreakpointAddress.clear();
    updateDisasmView(address, true);
    ui->breakpointView->blockSignals(false);
    return true;
}

void MainWindow::deleteBreakpoint() {
    if(!ui->breakpointView->rowCount() || !ui->breakpointView->selectionModel()->isSelected(ui->breakpointView->currentIndex())) {
        return;
    }

    const int currentRow = ui->breakpointView->currentRow();
    uint32_t address = static_cast<uint32_t>(hex2int(ui->breakpointView->item(currentRow, 0)->text()));

    debug_breakpoint_remove(address);

    ui->breakpointView->removeRow(currentRow);
    updateDisasmView(address, true);
}

void MainWindow::executeDebugCommand(uint32_t debugAddress, uint8_t command) {
    switch (command) {
        case 1:
            consoleStr("Program Aborted.\n");
            break;
        case 2:
            consoleStr("Program Entered Debugger.\n");
            break;
        default:
            break;
    }
}

void MainWindow::processDebugCommand(int reason, uint32_t input) {
    int row = 0;

    /* This means the program is trying to send us a debug command. Let's see what we can do with that information. */
    if (reason > NUM_DBG_COMMANDS) {
       executeDebugCommand(static_cast<uint32_t>(reason-DBG_PORT_RANGE), static_cast<uint8_t>(input));
       return;
    }

    // We hit a normal breakpoint; raise the correct entry in the port monitor table
    if (reason == HIT_READ_BREAKPOINT || reason == HIT_WRITE_BREAKPOINT || reason == HIT_EXEC_BREAKPOINT) {
        // find the correct entry
        while( static_cast<uint32_t>(hex2int(ui->breakpointView->item(row++, 0)->text())) != input );
        row--;

        ui->breakChangeLabel->setText(ui->breakpointView->item(row, 0)->text());
        ui->breakTypeLabel->setText((reason == HIT_READ_BREAKPOINT) ? "Read" : (reason == HIT_WRITE_BREAKPOINT) ? "Write" : "Executed");
        ui->breakpointView->selectRow(row);
        if (reason != HIT_EXEC_BREAKPOINT) {
            memUpdate(input);
        }
    }

    // We hit a port read or write; raise the correct entry in the port monitor table
    if (reason == HIT_PORT_READ_BREAKPOINT || reason == HIT_PORT_WRITE_BREAKPOINT) {
        while( static_cast<uint32_t>(hex2int(ui->portView->item(row++, 0)->text())) != input );
        row--;

        ui->portChangeLabel->setText(ui->portView->item(row, 0)->text());
        ui->portTypeLabel->setText((reason == HIT_PORT_READ_BREAKPOINT) ? "Read" : "Write");
        ui->portView->selectRow(row);
    }
    updateDisasmView(cpu.registers.PC, true);
}

void MainWindow::updatePortData(int currentRow) {
    uint16_t port = static_cast<uint16_t>(hex2int(ui->portView->item(currentRow, 0)->text()));
    uint8_t read = static_cast<uint8_t>(debug_port_read_byte(port));

    ui->portView->item(currentRow, 1)->setText(int2hex(read,2));
}

void MainWindow::reloadROM() {
    if (emu.stop()) {
        emu.start();
        if(debuggerOn) {
            changeDebuggerState();
        }
        qDebug("Reset Successful.");
    } else {
        qDebug("Reset Failed.");
    }
}

void MainWindow::updateStackView() {
    ui->stackView->clear();

    QString formattedLine;

    if (cpu.ADL) {
        for(int i=0; i<30; i+=3) {
            formattedLine = QString("<pre><b><font color='#444'>%1</font></b> %2</pre>")
                                    .arg(int2hex(cpu.registers.SPL+i, 6),
                                         int2hex(debug_read_long(cpu.registers.SPL+i), 6));
            ui->stackView->appendHtml(formattedLine);
        }
    } else {
        for(int i=0; i<20; i+=2) {
            formattedLine = QString("<pre><b><font color='#444'>%1</font></b> %2</pre>")
                                    .arg(int2hex(cpu.registers.SPS+i, 4),
                                         int2hex(debug_read_short(cpu.registers.SPS+i), 4));
            ui->stackView->appendHtml(formattedLine);
        }
    }
    ui->stackView->moveCursor(QTextCursor::Start);
}

void MainWindow::drawNextDisassembleLine() {
    std::string *label = 0;
    if (disasm.base_address != disasm.new_address) {
        disasm.base_address = disasm.new_address;
        addressMap_t::iterator item = disasm.addressMap.find(disasm.new_address);
        if (item != disasm.addressMap.end()) {
            disasmHighlight.hit_read_breakpoint = false;
            disasmHighlight.hit_write_breakpoint = false;
            disasmHighlight.hit_exec_breakpoint = false;
            disasmHighlight.hit_run_breakpoint = false;
            disasmHighlight.hit_pc = false;

            disasm.instruction.data.clear();
            disasm.instruction.opcode.clear();
            disasm.instruction.mode_suffix.clear();
            disasm.instruction.arguments.clear();
            disasm.instruction.size = 0;

            label = &item->second;
        } else {
            disassembleInstruction();
        }
    } else {
        disassembleInstruction();
    }

    // Some round symbol things
    QString breakpointSymbols = QString("<font color='#A3FFA3'><big>%1</font><font color='#A3A3FF'>%2</font><font color='#FFA3A3'>%3</big></font>")
                                   .arg(((disasmHighlight.hit_read_breakpoint == true)  ? "&#9679;" : " "),
                                        ((disasmHighlight.hit_write_breakpoint == true) ? "&#9679;" : " "),
                                        ((disasmHighlight.hit_exec_breakpoint == true)  ? "&#9679;" : " "));

    // Simple syntax highlighting
    QString instructionArgsHighlighted = QString::fromStdString(disasm.instruction.arguments)
                                        .replace(QRegularExpression("(\\$[0-9a-fA-F]+)"), "<font color='green'>\\1</font>") // hex numbers
                                        .replace(QRegularExpression("(^\\d)"), "<font color='blue'>\\1</font>")             // dec number
                                        .replace(QRegularExpression("([()])"), "<font color='#600'>\\1</font>");            // parentheses

    QString formattedLine = QString("<pre><b><font color='#444'>%1</font></b> %2 %3  <font color='darkblue'>%4%5</font>%6</pre>")
                               .arg(int2hex(disasm.base_address, 6),
                                    breakpointSymbols,
                                    label ? QString::fromStdString(*label) + ":" : ui->checkDataCol->isChecked() ? QString::fromStdString(disasm.instruction.data).leftJustified(12, ' ') : "",
                                    QString::fromStdString(disasm.instruction.opcode),
                                    QString::fromStdString(disasm.instruction.mode_suffix),
                                    instructionArgsHighlighted);

    ui->disassemblyView->blockSignals(true);
    ui->disassemblyView->appendHtml(formattedLine);

    if (!disasmOffsetSet && disasm.new_address > addressPane) {
        disasmOffsetSet = true;
        disasmOffset = ui->disassemblyView->textCursor();
        disasmOffset.movePosition(QTextCursor::StartOfLine);
    }

    if (disasmHighlight.hit_run_breakpoint == true) {
        ui->disassemblyView->addHighlight(QColor(Qt::blue).lighter(160));
    }
    if (disasmHighlight.hit_pc == true) {
        ui->disassemblyView->addHighlight(QColor(Qt::red).lighter(160));
    }
    ui->disassemblyView->blockSignals(false);
}

void MainWindow::disasmContextMenu(const QPoint& posa) {
    QString set_pc = "Set PC to this address";
    QString run_until = "Toggle Run Until this address";
    QString toggle_break = "Toggle Breakpoint at this address";
    QString goto_mem = "Goto Memory View";
    ui->disassemblyView->setTextCursor(ui->disassemblyView->cursorForPosition(posa));
    QPoint globalPos = ui->disassemblyView->mapToGlobal(posa);

    QMenu contextMenu;
    contextMenu.addAction(set_pc);
    contextMenu.addAction(toggle_break);
    contextMenu.addAction(run_until);
    contextMenu.addAction(goto_mem);

    QAction* selectedItem = contextMenu.exec(globalPos);
    if (selectedItem) {
        if (selectedItem->text() == set_pc) {
            ui->pcregView->setText(ui->disassemblyView->getSelectedAddress());
            uint32_t address = static_cast<uint32_t>(hex2int(ui->pcregView->text()));
            debug_set_pc_address(address);
            updateDisasmView(cpu.registers.PC, true);
        } else if (selectedItem->text() == toggle_break) {
            setBreakpointAddress();
        } else if (selectedItem->text() == run_until) {
            uint32_t address = static_cast<uint32_t>(hex2int(ui->disassemblyView->getSelectedAddress()));
            debug_toggle_run_until(address);
            updateDisasmView(address, true);
        } else if (selectedItem->text() == goto_mem) {
            memGoto(ui->disassemblyView->getSelectedAddress());
        }
    }
}

void MainWindow::vatContextMenu(const QPoint& posa) {
    QString goto_mem = "Goto Memory View";
    ui->vatView->setTextCursor(ui->vatView->cursorForPosition(posa));
    QPoint globalPos = ui->vatView->mapToGlobal(posa);

    QMenu contextMenu;
    contextMenu.addAction(goto_mem);

    QAction* selectedItem = contextMenu.exec(globalPos);
    if (selectedItem) {
        if (selectedItem->text() == goto_mem) {
            memGoto(ui->vatView->getSelectedAddress());
        }
    }
}

void MainWindow::opContextMenu(const QPoint& posa) {
    QString goto_mem = "Goto Memory View";
    ui->opView->setTextCursor(ui->opView->cursorForPosition(posa));
    QPoint globalPos = ui->opView->mapToGlobal(posa);

    QMenu contextMenu;
    contextMenu.addAction(goto_mem);

    QAction* selectedItem = contextMenu.exec(globalPos);
    if (selectedItem) {
        if (selectedItem->text() == goto_mem) {
            memGoto(ui->opView->getSelectedAddress());
        }
    }
}

void MainWindow::stepInPressed() {
    if(!inDebugger) {
        return;
    }

    disconnect(stepInShortcut, &QShortcut::activated, this, &MainWindow::stepInPressed);
    ui->disassemblyView->verticalScrollBar()->blockSignals(true);
    debuggerOn = false;
    updateDebuggerChanges();
    emit setDebugStepInMode();
}

void MainWindow::createLCD() {
    LCDPopout *p = new LCDPopout();
    p->show();
}

void MainWindow::stepOverPressed() {
    if(!inDebugger) {
        return;
    }
<<<<<<< HEAD
    debuggerOn = false;
    updateDebuggerChanges();
    emit setDebugStepOverMode();
=======

    ui->disassemblyView->verticalScrollBar()->blockSignals(true);
    disconnect(stepOverShortcut, &QShortcut::activated, this, &MainWindow::stepOverPressed);
    disasm.base_address = cpu.registers.PC;
    disasm.adl = cpu.ADL;
    disassembleInstruction();
    if (disasm.instruction.opcode == "call" || disasm.instruction.opcode == "rst") {
        setDebuggerState(false);
        emit setDebugStepOverMode();
    } else {
        stepInPressed();
    }
>>>>>>> 6b846c2c
}

void MainWindow::stepNextPressed() {
    if(!inDebugger) {
        return;
    }
<<<<<<< HEAD
    debuggerOn = false;
    updateDebuggerChanges();
=======

    ui->disassemblyView->verticalScrollBar()->blockSignals(true);
    disconnect(stepNextShortcut, &QShortcut::activated, this, &MainWindow::stepNextPressed);
    setDebuggerState(false);
>>>>>>> 6b846c2c
    emit setDebugStepNextMode();
}

void MainWindow::stepOutPressed() {
    if(!inDebugger) {
        return;
    }
<<<<<<< HEAD
    debuggerOn = false;
    updateDebuggerChanges();
=======

    ui->disassemblyView->verticalScrollBar()->blockSignals(true);
    disconnect(stepOutShortcut, &QShortcut::activated, this, &MainWindow::stepOutPressed);
    setDebuggerState(false);
>>>>>>> 6b846c2c
    emit setDebugStepOutMode();
}

void MainWindow::setBreakpointAddress() {
    currBreakpointAddress = ui->disassemblyView->getSelectedAddress();

    if(!addBreakpoint()) {
        deleteBreakpoint();
    }
}

QString MainWindow::getAddressString(bool &ok, QString String) {
    QString address = QInputDialog::getText(this, tr("Goto Address"),
                                         tr("Input Address (In Hexadecimal):"), QLineEdit::Normal,
                                         String, &ok).toUpper();

    if (!ok || (address.toStdString().find_first_not_of("0123456789ABCDEF") != std::string::npos) || (address.length() > 6) || !address.length()) {
        ok = false;
        return QStringLiteral("");
    }

    return address;
}

void MainWindow::gotoPressed() {
    bool ok;
    QString address = getAddressString(ok, ui->disassemblyView->getSelectedAddress());

    if (!ok) {
        return;
    }

    updateDisasmView(hex2int(address), false);
}

void MainWindow::changeBatteryCharging(bool checked) {
    control.batteryCharging = checked;
}

void MainWindow::changeBatteryStatus(int value) {
    control.setBatteryStatus = static_cast<uint8_t>(value);
    ui->sliderBattery->setValue(value);
    ui->labelBattery->setText(QString::number(value * 20) + "%");
}

/* ================================================ */
/* Hex Editor Things                                */
/* ================================================ */

void MainWindow::flashUpdate() {
    ui->flashEdit->setFocus();
    int line = ui->flashEdit->getLine();
    ui->flashEdit->setData(QByteArray::fromRawData((char*)mem.flash.block, 0x400000));
    ui->flashEdit->setLine(line);
}

void MainWindow::ramUpdate() {
    ui->ramEdit->setFocus();
    int line = ui->ramEdit->getLine();
    ui->ramEdit->setData(QByteArray::fromRawData((char*)mem.ram.block, 0x65800));
    ui->ramEdit->setAddressOffset(0xD00000);
    ui->ramEdit->setLine(line);
}

void MainWindow::memUpdate(uint32_t addressBegin) {
    ui->memEdit->setFocus();
    QByteArray mem_data;

    bool locked = ui->checkLockPosition->isChecked();
    int32_t start, line = 0;

    if (locked) {
        start = static_cast<int32_t>(ui->memEdit->addressOffset());
        line = ui->memEdit->getLine();
    } else {
        start = static_cast<int32_t>(addressBegin) - 0x1000;
    }

    if (start < 0) { start = 0; }
    int32_t end = start+0x2000;
    if (end > 0xFFFFFF) { end = 0xFFFFFF; }

    memSize = end-start;

    for (int32_t i=start; i<end; i++) {
        mem_data.append(debug_read_byte(i));
    }

    ui->memEdit->setData(mem_data);
    ui->memEdit->setAddressOffset(start);

    if (locked) {
        ui->memEdit->setLine(line);
    } else {
        ui->memEdit->setCursorPosition((addressBegin-start)<<1);
        ui->memEdit->ensureVisible();
    }
}

void MainWindow::searchEdit(QHexEdit *editor) {
    SearchWidget search;
    search.setSearchString(searchingString);
    search.setInputMode(hexSearch);

    search.show();
    search.exec();

    hexSearch = search.getInputMode();
    searchingString = search.getSearchString();

    if(!search.getStatus()) {
        return;
    }

    QString searchString;
    if(hexSearch == true) {
        searchString = searchingString;
    } else {
        searchString = QString::fromStdString(searchingString.toLatin1().toHex().toStdString());
    }

    editor->setFocus();
    std::string s = searchString.toUpper().toStdString();
    if(searchString.isEmpty()) {
        return;
    }
    if((searchString.length() & 1) || s.find_first_not_of("0123456789ABCDEF") != std::string::npos) {
        QMessageBox::warning(this,"Error", "Error when reading input string");
        return;
    }

    QByteArray string_int;
    for (int i=0; i<searchString.length(); i+=2) {
        QString a = searchString.at(i);
        a.append(searchString.at(i+1));
        string_int.append(hex2int(a));
    }
    if(editor->indexOf(string_int, editor->cursorPosition()) == -1) {
        QMessageBox::warning(this,"Not Found","Hex string not found.");
    }
}

void MainWindow::flashSearchPressed() {
    searchEdit(ui->flashEdit);
}

void MainWindow::flashGotoPressed() {
    bool ok;
    QString address = getAddressString(ok, "");

    ui->flashEdit->setFocus();
    if (!ok) {
        return;
    }
    int int_address = hex2int(address);
    if (int_address > 0x3FFFFF) {
        return;
    }

    ui->flashEdit->setCursorPosition(int_address<<1);
    ui->flashEdit->ensureVisible();
}

void MainWindow::ramSearchPressed() {
    searchEdit(ui->ramEdit);
}

void MainWindow::ramGotoPressed() {
    bool ok;
    QString address = getAddressString(ok, "");

    ui->ramEdit->setFocus();
    if (!ok) {
        return;
    }
    int int_address = hex2int(address)-0xD00000;
    if (int_address > 0x657FF || address < 0) {
        return;
    }

    ui->ramEdit->setCursorPosition(int_address<<1);
    ui->ramEdit->ensureVisible();
}
void MainWindow::memSearchPressed() {
    searchEdit(ui->memEdit);
}

void MainWindow::memGoto(QString address) {
    ui->memEdit->setFocus();
    int int_address = hex2int(address);
    if (int_address > 0xFFFFFF || int_address < 0) {
        return;
    }

    QByteArray mem_data;
    int start = int_address-0x500;
    if (start < 0) { start = 0; }
    int end = start+0x1000;
    if (end > 0xFFFFFF) { end = 0xFFFFFF; }

    memSize = end-start;

    for (int i=start; i<end; i++) {
        mem_data.append(debug_read_byte(i));
    }

    ui->memEdit->setData(mem_data);
    ui->memEdit->setAddressOffset(start);
    ui->memEdit->setCursorPosition((int_address-start)<<1);
    ui->memEdit->ensureVisible();
}

void MainWindow::memGotoPressed() {
    bool ok;
    QString address = getAddressString(ok, "");

    if (!ok) {
        return;
    }
    memGoto(address);
}

void MainWindow::syncHexView(int posa, QHexEdit *hex_view) {
    populateDebugWindow();
    updateDisasmView(addressPane, fromPane);
    hex_view->setFocus();
    hex_view->setCursorPosition(posa);
}

void MainWindow::flashSyncPressed() {
    qint64 posa = ui->flashEdit->cursorPosition();
    memcpy(mem.flash.block, reinterpret_cast<uint8_t*>(ui->flashEdit->data().data()), 0x400000);
    syncHexView(posa, ui->flashEdit);
}

void MainWindow::ramSyncPressed() {
    qint64 posa = ui->ramEdit->cursorPosition();
    memcpy(mem.ram.block, reinterpret_cast<uint8_t*>(ui->ramEdit->data().data()), 0x65800);
    syncHexView(posa, ui->ramEdit);
}

void MainWindow::memSyncPressed() {
    int start = ui->memEdit->addressOffset();
    qint64 posa = ui->memEdit->cursorPosition();

    for (int i = 0; i<memSize; i++) {
        debug_write_byte(i+start, ui->memEdit->dataAt(i, 1).at(0));
    }

    syncHexView(posa, ui->memEdit);
}

void MainWindow::clearEquateFile() {
    // Reset the map
    currentEquateFile.clear();
    disasm.addressMap.clear();
    QMessageBox::warning(this, tr("Equates Cleared"), tr("Cleared disassembly equates."));
    updateDisasmView(ui->disassemblyView->getSelectedAddress().toInt(nullptr,16), true);
}

void MainWindow::refreshEquateFile() {
    // Reset the map
    if(fileExists(currentEquateFile.toStdString())) {
        disasm.addressMap.clear();
        addEquateFile(currentEquateFile);
        updateDisasmView(ui->disassemblyView->getSelectedAddress().toInt(nullptr,16), true);
    } else {
        QMessageBox::warning(this, tr("Error Opening"), tr("Couldn't open equates file."));
    }
}

void MainWindow::addEquateFileDialog() {
    QFileDialog dialog(this);
    int good;
    dialog.setAcceptMode(QFileDialog::AcceptOpen);
    dialog.setFileMode(QFileDialog::ExistingFile);
    dialog.setDirectory(currentDir);

    QStringList extFilters;
    extFilters << tr("ASM equates file (*.inc)")
               << tr("Symbol Table File (*.lab)");
    dialog.setNameFilters(extFilters);

    good = dialog.exec();
    currentDir = dialog.directory();

    if (!good) { return; }

    std::string current;
    std::ifstream in;
    addEquateFile(dialog.selectedFiles().first());
}

void MainWindow::addEquateFile(QString fileName) {
    std::string current;
    std::ifstream in;
    currentEquateFile = fileName;
    in.open(fileName.toStdString());

    if (in.good()) {
        QRegularExpression equatesRegexp("^\\h*([^\\W\\d]\\w*)\\h*(?:=|\\h\\.?equ(?!\\d))\\h*(?|\\$([\\da-f]{4,})|(\\d[\\da-f]{3,})h)\\h*(?:;.*)?$",
                                         QRegularExpression::CaseInsensitiveOption);
        // Reset the map
        disasm.addressMap.clear();
        while (std::getline(in, current)) {
            QRegularExpressionMatch matches = equatesRegexp.match(QString::fromStdString(current));
            if (matches.hasMatch()) {
                uint32_t address = static_cast<uint32_t>(matches.capturedRef(2).toUInt(nullptr, 16));
                std::string &item = disasm.addressMap[address];
                if (item.empty()) {
                    item = matches.captured(1).toStdString();
                    uint8_t *ptr = phys_mem_ptr(address - 4, 9);
                    if (ptr && ptr[4] == 0xC3 && (ptr[0] == 0xC3 || ptr[8] == 0xC3)) { // jump table?
                        uint32_t address2  = ptr[5] | ptr[6] << 8 | ptr[7] << 16;
                        if (phys_mem_ptr(address2, 1)) {
                            std::string &item2 = disasm.addressMap[address2];
                            if (item2.empty()) {
                                item2 = "_" + item;
                            }
                        }
                    }
                }
            }
        }
        in.close();
        updateDisasmView(ui->disassemblyView->getSelectedAddress().toInt(nullptr,16), true);
    } else {
        QMessageBox messageBox;
        messageBox.critical(0, tr("Error"), tr("Couldn't open this file"));
        messageBox.setFixedSize(500,200);
    }
}

void MainWindow::scrollDisasmView(int value) {
    if (value >= ui->disassemblyView->verticalScrollBar()->value()) {
        if (value >= ui->disassemblyView->verticalScrollBar()->maximum()) {
            ui->disassemblyView->verticalScrollBar()->blockSignals(true);
            disconnect(ui->disassemblyView->verticalScrollBar(), &QScrollBar::valueChanged, this, &MainWindow::scrollDisasmView);
            drawNextDisassembleLine();
            ui->disassemblyView->verticalScrollBar()->setValue(ui->disassemblyView->verticalScrollBar()->maximum()-1);
            connect(ui->disassemblyView->verticalScrollBar(), &QScrollBar::valueChanged, this, &MainWindow::scrollDisasmView);
            ui->disassemblyView->verticalScrollBar()->blockSignals(false);
        }
    }
}

void MainWindow::resetCalculator() {
    if(debuggerOn) {
        changeDebuggerState();
    }
    emit resetTriggered();
}<|MERGE_RESOLUTION|>--- conflicted
+++ resolved
@@ -1950,12 +1950,6 @@
     if(!inDebugger) {
         return;
     }
-<<<<<<< HEAD
-    debuggerOn = false;
-    updateDebuggerChanges();
-    emit setDebugStepOverMode();
-=======
-
     ui->disassemblyView->verticalScrollBar()->blockSignals(true);
     disconnect(stepOverShortcut, &QShortcut::activated, this, &MainWindow::stepOverPressed);
     disasm.base_address = cpu.registers.PC;
@@ -1967,22 +1961,15 @@
     } else {
         stepInPressed();
     }
->>>>>>> 6b846c2c
 }
 
 void MainWindow::stepNextPressed() {
     if(!inDebugger) {
         return;
     }
-<<<<<<< HEAD
-    debuggerOn = false;
-    updateDebuggerChanges();
-=======
-
     ui->disassemblyView->verticalScrollBar()->blockSignals(true);
     disconnect(stepNextShortcut, &QShortcut::activated, this, &MainWindow::stepNextPressed);
     setDebuggerState(false);
->>>>>>> 6b846c2c
     emit setDebugStepNextMode();
 }
 
@@ -1990,15 +1977,10 @@
     if(!inDebugger) {
         return;
     }
-<<<<<<< HEAD
-    debuggerOn = false;
-    updateDebuggerChanges();
-=======
 
     ui->disassemblyView->verticalScrollBar()->blockSignals(true);
     disconnect(stepOutShortcut, &QShortcut::activated, this, &MainWindow::stepOutPressed);
     setDebuggerState(false);
->>>>>>> 6b846c2c
     emit setDebugStepOutMode();
 }
 
