--- conflicted
+++ resolved
@@ -58,14 +58,10 @@
     void debuggerChangedState(bool);
     void triggerEmuSendState();
     void debugInputRequested();
-<<<<<<< HEAD
-    void debuggerCommand(QString);
     void setDebugStepInMode();
     void setDebugStepOverMode();
     void setDebugStepNextMode();
     void setDebugStepOutMode();
-=======
->>>>>>> 6b846c2c
 
     // Linking
     void setSendState(bool);
