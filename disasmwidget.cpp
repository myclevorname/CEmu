#include <QtWidgets>

#include "disasmwidget.h"
#include "core/mem.h"
#include "core/debug/debug.h"
#include "core/debug/disasm.h"

DisasmWidget::DisasmWidget(QWidget *p) : QPlainTextEdit(p)
{
    lineNumberArea = new LineNumberArea(this);

    connect(this, &QPlainTextEdit::blockCountChanged, this, &DisasmWidget::updateLineNumberAreaWidth);
    connect(this, &QPlainTextEdit::updateRequest, this, &DisasmWidget::updateLineNumberArea);
    connect(this, &QPlainTextEdit::cursorPositionChanged, this, &DisasmWidget::highlightCurrentLine);

    this->setReadOnly(true);
    updateLineNumberAreaWidth(0);
    highlightCurrentLine();
}

int DisasmWidget::lineNumberAreaWidth()
{
    int space = 3 + fontMetrics().width(QLatin1Char('9')) * 6;

    return space;
}

void DisasmWidget::updateLineNumberAreaWidth(int /* newBlockCount */)
{
    setViewportMargins(lineNumberAreaWidth(), 0, 0, 0);
}

void DisasmWidget::updateLineNumberArea(const QRect &recta, int dy)
{
    if (dy)
        lineNumberArea->scroll(0, dy);
    else
        lineNumberArea->update(0, recta.y(), lineNumberArea->width(), recta.height());

    if (recta.contains(viewport()->rect()))
        updateLineNumberAreaWidth(0);
}

void DisasmWidget::resizeEvent(QResizeEvent *e)
{
    QPlainTextEdit::resizeEvent(e);

    QRect cr = contentsRect();
    lineNumberArea->setGeometry(QRect(cr.left(), cr.top(), lineNumberAreaWidth(), cr.height()));
}

void DisasmWidget::highlightCurrentLine()
{
    QList<QTextEdit::ExtraSelection> extra;

    QTextEdit::ExtraSelection selection;
<<<<<<< HEAD

    QColor lineColor = QColor(Qt::yellow).lighter(160);

=======
    QColor lineColor = QColor(Qt::yellow).lighter(160);
>>>>>>> 8f76a691
    selection.format.setBackground(lineColor);
    selection.format.setProperty(QTextFormat::FullWidthSelection, true);
    selection.cursor = textCursor();
    selection.cursor.clearSelection();
<<<<<<< HEAD
    extra.append(selection);
=======
    extraSelectionsa.append(selection);
>>>>>>> 8f76a691

    setExtraSelections(extra);
}

void DisasmWidget::lineNumberAreaPaintEvent(QPaintEvent *e)
{
    QPainter painter(lineNumberArea);
    painter.fillRect(e->rect(), Qt::lightGray);

    QTextBlock block = firstVisibleBlock();
    int blockNumber = block.blockNumber();
<<<<<<< HEAD
    int blockSize = 0;
    int address_offset;
    for(int i=0; i<blockNumber; i++) {
        address_offset = disasm.start_address + blockSize;
        blockSize += mem.debug.block[address_offset]&15;
    }
    int top = (int) blockBoundingGeometry(block).translated(contentOffset()).top();
=======
    int top = (int) blockBoundingGeometry(block).translated(contentOffset()).top() - 1;
>>>>>>> 8f76a691
    int bottom = top + (int) blockBoundingRect(block).height();
    int width = lineNumberArea->width() - 1;

    while (block.isValid() && top <= e->rect().bottom()) {
        address_offset = disasm.start_address + blockSize;
        if (block.isVisible() && bottom >= e->rect().top()) {
            QString number = QString::number(address_offset, 16).rightJustified(6, '0').toUpper();
            painter.setPen(Qt::black);
<<<<<<< HEAD
            painter.drawText(0, top, lineNumberArea->width(), fontMetrics().height(), Qt::AlignLeft, number);
=======
            painter.drawText(0, top, width, fontMetrics().height(), Qt::AlignRight, number);
>>>>>>> 8f76a691
        }

        block = block.next();
        top = bottom;
        bottom = top + (int) blockBoundingRect(block).height();
        blockSize += mem.debug.block[address_offset]&15;
    }
}<|MERGE_RESOLUTION|>--- conflicted
+++ resolved
@@ -5,106 +5,81 @@
 #include "core/debug/debug.h"
 #include "core/debug/disasm.h"
 
-DisasmWidget::DisasmWidget(QWidget *p) : QPlainTextEdit(p)
-{
-    lineNumberArea = new LineNumberArea(this);
+DisasmWidget::DisasmWidget(QWidget *p) : QPlainTextEdit(p) {
+    addressArea = new LineNumberArea(this);
 
-    connect(this, &QPlainTextEdit::blockCountChanged, this, &DisasmWidget::updateLineNumberAreaWidth);
     connect(this, &QPlainTextEdit::updateRequest, this, &DisasmWidget::updateLineNumberArea);
     connect(this, &QPlainTextEdit::cursorPositionChanged, this, &DisasmWidget::highlightCurrentLine);
 
-    this->setReadOnly(true);
-    updateLineNumberAreaWidth(0);
+    updateLineNumberAreaWidth();
     highlightCurrentLine();
 }
 
-int DisasmWidget::lineNumberAreaWidth()
-{
-    int space = 3 + fontMetrics().width(QLatin1Char('9')) * 6;
-
-    return space;
+int DisasmWidget::lineNumberAreaWidth() {
+    return 3 + fontMetrics().width(QLatin1Char('9')) * 6;
 }
 
-void DisasmWidget::updateLineNumberAreaWidth(int /* newBlockCount */)
-{
+void DisasmWidget::updateLineNumberAreaWidth() {
     setViewportMargins(lineNumberAreaWidth(), 0, 0, 0);
 }
 
-void DisasmWidget::updateLineNumberArea(const QRect &recta, int dy)
-{
-    if (dy)
-        lineNumberArea->scroll(0, dy);
-    else
-        lineNumberArea->update(0, recta.y(), lineNumberArea->width(), recta.height());
-
+void DisasmWidget::updateLineNumberArea(const QRect &recta, int dy) {
+    if (dy) {
+        addressArea->scroll(0, dy);
+    } else {
+        addressArea->update(0, recta.y(), addressArea->width(), recta.height());
+    }
     if (recta.contains(viewport()->rect()))
-        updateLineNumberAreaWidth(0);
+        updateLineNumberAreaWidth();
 }
 
-void DisasmWidget::resizeEvent(QResizeEvent *e)
-{
+void DisasmWidget::resizeEvent(QResizeEvent *e) {
     QPlainTextEdit::resizeEvent(e);
 
     QRect cr = contentsRect();
-    lineNumberArea->setGeometry(QRect(cr.left(), cr.top(), lineNumberAreaWidth(), cr.height()));
+    addressArea->setGeometry(QRect(cr.left(), cr.top(), lineNumberAreaWidth(), cr.height()));
 }
 
-void DisasmWidget::highlightCurrentLine()
-{
+void DisasmWidget::highlightCurrentLine() {
     QList<QTextEdit::ExtraSelection> extra;
 
     QTextEdit::ExtraSelection selection;
-<<<<<<< HEAD
 
     QColor lineColor = QColor(Qt::yellow).lighter(160);
 
-=======
-    QColor lineColor = QColor(Qt::yellow).lighter(160);
->>>>>>> 8f76a691
     selection.format.setBackground(lineColor);
     selection.format.setProperty(QTextFormat::FullWidthSelection, true);
     selection.cursor = textCursor();
     selection.cursor.clearSelection();
-<<<<<<< HEAD
     extra.append(selection);
-=======
-    extraSelectionsa.append(selection);
->>>>>>> 8f76a691
 
     setExtraSelections(extra);
 }
 
-void DisasmWidget::lineNumberAreaPaintEvent(QPaintEvent *e)
-{
-    QPainter painter(lineNumberArea);
+void DisasmWidget::lineNumberAreaPaintEvent(QPaintEvent *e) {
+    QPainter painter(addressArea);
     painter.fillRect(e->rect(), Qt::lightGray);
 
     QTextBlock block = firstVisibleBlock();
     int blockNumber = block.blockNumber();
-<<<<<<< HEAD
     int blockSize = 0;
     int address_offset;
+
     for(int i=0; i<blockNumber; i++) {
         address_offset = disasm.start_address + blockSize;
         blockSize += mem.debug.block[address_offset]&15;
     }
+
     int top = (int) blockBoundingGeometry(block).translated(contentOffset()).top();
-=======
-    int top = (int) blockBoundingGeometry(block).translated(contentOffset()).top() - 1;
->>>>>>> 8f76a691
     int bottom = top + (int) blockBoundingRect(block).height();
-    int width = lineNumberArea->width() - 1;
+    int width_s = addressArea->width() - 1;
 
     while (block.isValid() && top <= e->rect().bottom()) {
         address_offset = disasm.start_address + blockSize;
         if (block.isVisible() && bottom >= e->rect().top()) {
             QString number = QString::number(address_offset, 16).rightJustified(6, '0').toUpper();
             painter.setPen(Qt::black);
-<<<<<<< HEAD
-            painter.drawText(0, top, lineNumberArea->width(), fontMetrics().height(), Qt::AlignLeft, number);
-=======
-            painter.drawText(0, top, width, fontMetrics().height(), Qt::AlignRight, number);
->>>>>>> 8f76a691
+            painter.drawText(0, top, width_s, fontMetrics().height(), Qt::AlignLeft, number);
         }
 
         block = block.next();
