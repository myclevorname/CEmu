--- conflicted
+++ resolved
@@ -6,13 +6,8 @@
    <rect>
     <x>0</x>
     <y>0</y>
-<<<<<<< HEAD
-    <width>1100</width>
-    <height>720</height>
-=======
     <width>1000</width>
     <height>542</height>
->>>>>>> 4b214cc4
    </rect>
   </property>
   <property name="sizePolicy">
@@ -879,7 +874,7 @@
             </property>
             <property name="maximumSize">
              <size>
-              <width>240</width>
+              <width>220</width>
               <height>16777215</height>
              </size>
             </property>
@@ -900,13 +895,8 @@
               <rect>
                <x>0</x>
                <y>0</y>
-<<<<<<< HEAD
-               <width>237</width>
-               <height>444</height>
-=======
                <width>208</width>
                <height>304</height>
->>>>>>> 4b214cc4
               </rect>
              </property>
              <property name="sizePolicy">
@@ -926,13 +916,13 @@
                 </property>
                 <property name="minimumSize">
                  <size>
-                  <width>225</width>
-                  <height>215</height>
+                  <width>190</width>
+                  <height>200</height>
                  </size>
                 </property>
                 <property name="maximumSize">
                  <size>
-                  <width>225</width>
+                  <width>190</width>
                   <height>16777215</height>
                  </size>
                 </property>
@@ -983,46 +973,8 @@
                  <set>Qt::AlignLeading|Qt::AlignLeft|Qt::AlignTop</set>
                 </property>
                 <layout class="QGridLayout" name="gridLayout_4">
-<<<<<<< HEAD
-                 <item row="2" column="4">
-                  <widget class="QLineEdit" name="de_regView">
-                   <property name="sizePolicy">
-                    <sizepolicy hsizetype="Expanding" vsizetype="Fixed">
-                     <horstretch>0</horstretch>
-                     <verstretch>0</verstretch>
-                    </sizepolicy>
-                   </property>
-                   <property name="minimumSize">
-                    <size>
-                     <width>65</width>
-                     <height>16</height>
-                    </size>
-                   </property>
-                   <property name="maximumSize">
-                    <size>
-                     <width>65</width>
-                     <height>16</height>
-                    </size>
-                   </property>
-                   <property name="font">
-                    <font>
-                     <family>Consolas</family>
-                    </font>
-                   </property>
-                   <property name="maxLength">
-                    <number>6</number>
-                   </property>
-                   <property name="frame">
-                    <bool>true</bool>
-                   </property>
-                  </widget>
-                 </item>
-                 <item row="4" column="0">
-                  <widget class="QLabel" name="zA">
-=======
                  <item row="0" column="3">
                   <widget class="QLabel" name="z6">
->>>>>>> 4b214cc4
                    <property name="sizePolicy">
                     <sizepolicy hsizetype="Minimum" vsizetype="Preferred">
                      <horstretch>0</horstretch>
@@ -1031,7 +983,7 @@
                    </property>
                    <property name="maximumSize">
                     <size>
-                     <width>25</width>
+                     <width>21</width>
                      <height>16777215</height>
                     </size>
                    </property>
@@ -1088,23 +1040,10 @@
                      <verstretch>0</verstretch>
                     </sizepolicy>
                    </property>
-<<<<<<< HEAD
-                   <property name="minimumSize">
-                    <size>
-                     <width>65</width>
-                     <height>16</height>
-                    </size>
-                   </property>
-                   <property name="maximumSize">
-                    <size>
-                     <width>65</width>
-                     <height>16</height>
-=======
                    <property name="maximumSize">
                     <size>
                      <width>21</width>
                      <height>16777215</height>
->>>>>>> 4b214cc4
                     </size>
                    </property>
                    <property name="palette">
@@ -1162,14 +1101,14 @@
                    </property>
                    <property name="minimumSize">
                     <size>
-                     <width>65</width>
-                     <height>16</height>
+                     <width>0</width>
+                     <height>15</height>
                     </size>
                    </property>
                    <property name="maximumSize">
                     <size>
-                     <width>65</width>
-                     <height>16</height>
+                     <width>55</width>
+                     <height>15</height>
                     </size>
                    </property>
                    <property name="font">
@@ -1198,7 +1137,7 @@
                    </property>
                    <property name="maximumSize">
                     <size>
-                     <width>25</width>
+                     <width>21</width>
                      <height>16777215</height>
                     </size>
                    </property>
@@ -1263,13 +1202,8 @@
                    </property>
                    <property name="maximumSize">
                     <size>
-<<<<<<< HEAD
-                     <width>25</width>
-                     <height>16777215</height>
-=======
                      <width>55</width>
                      <height>15</height>
->>>>>>> 4b214cc4
                     </size>
                    </property>
                    <property name="font">
@@ -1298,7 +1232,7 @@
                    </property>
                    <property name="maximumSize">
                     <size>
-                     <width>25</width>
+                     <width>21</width>
                      <height>16777215</height>
                     </size>
                    </property>
@@ -1357,7 +1291,7 @@
                    </property>
                    <property name="maximumSize">
                     <size>
-                     <width>25</width>
+                     <width>21</width>
                      <height>16777215</height>
                     </size>
                    </property>
@@ -1406,7 +1340,665 @@
                    </property>
                   </widget>
                  </item>
-<<<<<<< HEAD
+                 <item row="6" column="0">
+                  <widget class="QLabel" name="z3">
+                   <property name="sizePolicy">
+                    <sizepolicy hsizetype="Minimum" vsizetype="Preferred">
+                     <horstretch>0</horstretch>
+                     <verstretch>0</verstretch>
+                    </sizepolicy>
+                   </property>
+                   <property name="maximumSize">
+                    <size>
+                     <width>21</width>
+                     <height>16777215</height>
+                    </size>
+                   </property>
+                   <property name="palette">
+                    <palette>
+                     <active>
+                      <colorrole role="WindowText">
+                       <brush brushstyle="SolidPattern">
+                        <color alpha="255">
+                         <red>0</red>
+                         <green>170</green>
+                         <blue>0</blue>
+                        </color>
+                       </brush>
+                      </colorrole>
+                     </active>
+                     <inactive>
+                      <colorrole role="WindowText">
+                       <brush brushstyle="SolidPattern">
+                        <color alpha="255">
+                         <red>0</red>
+                         <green>170</green>
+                         <blue>0</blue>
+                        </color>
+                       </brush>
+                      </colorrole>
+                     </inactive>
+                     <disabled>
+                      <colorrole role="WindowText">
+                       <brush brushstyle="SolidPattern">
+                        <color alpha="255">
+                         <red>120</red>
+                         <green>120</green>
+                         <blue>120</blue>
+                        </color>
+                       </brush>
+                      </colorrole>
+                     </disabled>
+                    </palette>
+                   </property>
+                   <property name="text">
+                    <string>mb</string>
+                   </property>
+                   <property name="alignment">
+                    <set>Qt::AlignRight|Qt::AlignTrailing|Qt::AlignVCenter</set>
+                   </property>
+                  </widget>
+                 </item>
+                 <item row="6" column="3">
+                  <widget class="QLabel" name="z0">
+                   <property name="sizePolicy">
+                    <sizepolicy hsizetype="Minimum" vsizetype="Preferred">
+                     <horstretch>0</horstretch>
+                     <verstretch>0</verstretch>
+                    </sizepolicy>
+                   </property>
+                   <property name="maximumSize">
+                    <size>
+                     <width>21</width>
+                     <height>16777215</height>
+                    </size>
+                   </property>
+                   <property name="palette">
+                    <palette>
+                     <active>
+                      <colorrole role="WindowText">
+                       <brush brushstyle="SolidPattern">
+                        <color alpha="255">
+                         <red>0</red>
+                         <green>170</green>
+                         <blue>0</blue>
+                        </color>
+                       </brush>
+                      </colorrole>
+                     </active>
+                     <inactive>
+                      <colorrole role="WindowText">
+                       <brush brushstyle="SolidPattern">
+                        <color alpha="255">
+                         <red>0</red>
+                         <green>170</green>
+                         <blue>0</blue>
+                        </color>
+                       </brush>
+                      </colorrole>
+                     </inactive>
+                     <disabled>
+                      <colorrole role="WindowText">
+                       <brush brushstyle="SolidPattern">
+                        <color alpha="255">
+                         <red>120</red>
+                         <green>120</green>
+                         <blue>120</blue>
+                        </color>
+                       </brush>
+                      </colorrole>
+                     </disabled>
+                    </palette>
+                   </property>
+                   <property name="text">
+                    <string>sps</string>
+                   </property>
+                   <property name="alignment">
+                    <set>Qt::AlignRight|Qt::AlignTrailing|Qt::AlignVCenter</set>
+                   </property>
+                  </widget>
+                 </item>
+                 <item row="0" column="1">
+                  <widget class="QLineEdit" name="afregView">
+                   <property name="sizePolicy">
+                    <sizepolicy hsizetype="Expanding" vsizetype="Fixed">
+                     <horstretch>0</horstretch>
+                     <verstretch>0</verstretch>
+                    </sizepolicy>
+                   </property>
+                   <property name="minimumSize">
+                    <size>
+                     <width>0</width>
+                     <height>15</height>
+                    </size>
+                   </property>
+                   <property name="maximumSize">
+                    <size>
+                     <width>55</width>
+                     <height>15</height>
+                    </size>
+                   </property>
+                   <property name="font">
+                    <font>
+                     <family>Consolas</family>
+                    </font>
+                   </property>
+                   <property name="text">
+                    <string/>
+                   </property>
+                   <property name="maxLength">
+                    <number>4</number>
+                   </property>
+                   <property name="frame">
+                    <bool>true</bool>
+                   </property>
+                  </widget>
+                 </item>
+                 <item row="6" column="5">
+                  <widget class="QLineEdit" name="spsregView">
+                   <property name="sizePolicy">
+                    <sizepolicy hsizetype="Expanding" vsizetype="Fixed">
+                     <horstretch>0</horstretch>
+                     <verstretch>0</verstretch>
+                    </sizepolicy>
+                   </property>
+                   <property name="minimumSize">
+                    <size>
+                     <width>0</width>
+                     <height>15</height>
+                    </size>
+                   </property>
+                   <property name="maximumSize">
+                    <size>
+                     <width>55</width>
+                     <height>15</height>
+                    </size>
+                   </property>
+                   <property name="font">
+                    <font>
+                     <family>Consolas</family>
+                    </font>
+                   </property>
+                   <property name="text">
+                    <string/>
+                   </property>
+                   <property name="maxLength">
+                    <number>4</number>
+                   </property>
+                   <property name="frame">
+                    <bool>true</bool>
+                   </property>
+                  </widget>
+                 </item>
+                 <item row="1" column="1">
+                  <widget class="QLineEdit" name="hlregView">
+                   <property name="sizePolicy">
+                    <sizepolicy hsizetype="Expanding" vsizetype="Fixed">
+                     <horstretch>0</horstretch>
+                     <verstretch>0</verstretch>
+                    </sizepolicy>
+                   </property>
+                   <property name="minimumSize">
+                    <size>
+                     <width>0</width>
+                     <height>15</height>
+                    </size>
+                   </property>
+                   <property name="maximumSize">
+                    <size>
+                     <width>55</width>
+                     <height>15</height>
+                    </size>
+                   </property>
+                   <property name="font">
+                    <font>
+                     <family>Consolas</family>
+                    </font>
+                   </property>
+                   <property name="text">
+                    <string/>
+                   </property>
+                   <property name="maxLength">
+                    <number>6</number>
+                   </property>
+                   <property name="frame">
+                    <bool>true</bool>
+                   </property>
+                  </widget>
+                 </item>
+                 <item row="0" column="0">
+                  <widget class="QLabel" name="z4">
+                   <property name="sizePolicy">
+                    <sizepolicy hsizetype="Minimum" vsizetype="Preferred">
+                     <horstretch>0</horstretch>
+                     <verstretch>0</verstretch>
+                    </sizepolicy>
+                   </property>
+                   <property name="maximumSize">
+                    <size>
+                     <width>21</width>
+                     <height>16777215</height>
+                    </size>
+                   </property>
+                   <property name="palette">
+                    <palette>
+                     <active>
+                      <colorrole role="WindowText">
+                       <brush brushstyle="SolidPattern">
+                        <color alpha="255">
+                         <red>0</red>
+                         <green>170</green>
+                         <blue>0</blue>
+                        </color>
+                       </brush>
+                      </colorrole>
+                     </active>
+                     <inactive>
+                      <colorrole role="WindowText">
+                       <brush brushstyle="SolidPattern">
+                        <color alpha="255">
+                         <red>0</red>
+                         <green>170</green>
+                         <blue>0</blue>
+                        </color>
+                       </brush>
+                      </colorrole>
+                     </inactive>
+                     <disabled>
+                      <colorrole role="WindowText">
+                       <brush brushstyle="SolidPattern">
+                        <color alpha="255">
+                         <red>120</red>
+                         <green>120</green>
+                         <blue>120</blue>
+                        </color>
+                       </brush>
+                      </colorrole>
+                     </disabled>
+                    </palette>
+                   </property>
+                   <property name="text">
+                    <string>af</string>
+                   </property>
+                   <property name="alignment">
+                    <set>Qt::AlignRight|Qt::AlignTrailing|Qt::AlignVCenter</set>
+                   </property>
+                  </widget>
+                 </item>
+                 <item row="3" column="5">
+                  <widget class="QLineEdit" name="bc_regView">
+                   <property name="sizePolicy">
+                    <sizepolicy hsizetype="Expanding" vsizetype="Fixed">
+                     <horstretch>0</horstretch>
+                     <verstretch>0</verstretch>
+                    </sizepolicy>
+                   </property>
+                   <property name="minimumSize">
+                    <size>
+                     <width>0</width>
+                     <height>15</height>
+                    </size>
+                   </property>
+                   <property name="maximumSize">
+                    <size>
+                     <width>55</width>
+                     <height>15</height>
+                    </size>
+                   </property>
+                   <property name="font">
+                    <font>
+                     <family>Consolas</family>
+                    </font>
+                   </property>
+                   <property name="maxLength">
+                    <number>6</number>
+                   </property>
+                   <property name="frame">
+                    <bool>true</bool>
+                   </property>
+                  </widget>
+                 </item>
+                 <item row="4" column="1">
+                  <widget class="QLineEdit" name="iyregView">
+                   <property name="sizePolicy">
+                    <sizepolicy hsizetype="Expanding" vsizetype="Fixed">
+                     <horstretch>0</horstretch>
+                     <verstretch>0</verstretch>
+                    </sizepolicy>
+                   </property>
+                   <property name="minimumSize">
+                    <size>
+                     <width>0</width>
+                     <height>15</height>
+                    </size>
+                   </property>
+                   <property name="maximumSize">
+                    <size>
+                     <width>55</width>
+                     <height>15</height>
+                    </size>
+                   </property>
+                   <property name="font">
+                    <font>
+                     <family>Consolas</family>
+                    </font>
+                   </property>
+                   <property name="text">
+                    <string/>
+                   </property>
+                   <property name="maxLength">
+                    <number>6</number>
+                   </property>
+                   <property name="frame">
+                    <bool>true</bool>
+                   </property>
+                  </widget>
+                 </item>
+                 <item row="1" column="0">
+                  <widget class="QLabel" name="z5">
+                   <property name="sizePolicy">
+                    <sizepolicy hsizetype="Minimum" vsizetype="Preferred">
+                     <horstretch>0</horstretch>
+                     <verstretch>0</verstretch>
+                    </sizepolicy>
+                   </property>
+                   <property name="maximumSize">
+                    <size>
+                     <width>21</width>
+                     <height>16777215</height>
+                    </size>
+                   </property>
+                   <property name="palette">
+                    <palette>
+                     <active>
+                      <colorrole role="WindowText">
+                       <brush brushstyle="SolidPattern">
+                        <color alpha="255">
+                         <red>0</red>
+                         <green>170</green>
+                         <blue>0</blue>
+                        </color>
+                       </brush>
+                      </colorrole>
+                     </active>
+                     <inactive>
+                      <colorrole role="WindowText">
+                       <brush brushstyle="SolidPattern">
+                        <color alpha="255">
+                         <red>0</red>
+                         <green>170</green>
+                         <blue>0</blue>
+                        </color>
+                       </brush>
+                      </colorrole>
+                     </inactive>
+                     <disabled>
+                      <colorrole role="WindowText">
+                       <brush brushstyle="SolidPattern">
+                        <color alpha="255">
+                         <red>120</red>
+                         <green>120</green>
+                         <blue>120</blue>
+                        </color>
+                       </brush>
+                      </colorrole>
+                     </disabled>
+                    </palette>
+                   </property>
+                   <property name="text">
+                    <string>hl</string>
+                   </property>
+                   <property name="alignment">
+                    <set>Qt::AlignRight|Qt::AlignTrailing|Qt::AlignVCenter</set>
+                   </property>
+                  </widget>
+                 </item>
+                 <item row="3" column="0">
+                  <widget class="QLabel" name="zE">
+                   <property name="sizePolicy">
+                    <sizepolicy hsizetype="Minimum" vsizetype="Preferred">
+                     <horstretch>0</horstretch>
+                     <verstretch>0</verstretch>
+                    </sizepolicy>
+                   </property>
+                   <property name="maximumSize">
+                    <size>
+                     <width>21</width>
+                     <height>16777215</height>
+                    </size>
+                   </property>
+                   <property name="palette">
+                    <palette>
+                     <active>
+                      <colorrole role="WindowText">
+                       <brush brushstyle="SolidPattern">
+                        <color alpha="255">
+                         <red>0</red>
+                         <green>170</green>
+                         <blue>0</blue>
+                        </color>
+                       </brush>
+                      </colorrole>
+                     </active>
+                     <inactive>
+                      <colorrole role="WindowText">
+                       <brush brushstyle="SolidPattern">
+                        <color alpha="255">
+                         <red>0</red>
+                         <green>170</green>
+                         <blue>0</blue>
+                        </color>
+                       </brush>
+                      </colorrole>
+                     </inactive>
+                     <disabled>
+                      <colorrole role="WindowText">
+                       <brush brushstyle="SolidPattern">
+                        <color alpha="255">
+                         <red>120</red>
+                         <green>120</green>
+                         <blue>120</blue>
+                        </color>
+                       </brush>
+                      </colorrole>
+                     </disabled>
+                    </palette>
+                   </property>
+                   <property name="text">
+                    <string>bc</string>
+                   </property>
+                   <property name="alignment">
+                    <set>Qt::AlignRight|Qt::AlignTrailing|Qt::AlignVCenter</set>
+                   </property>
+                  </widget>
+                 </item>
+                 <item row="2" column="5">
+                  <widget class="QLineEdit" name="de_regView">
+                   <property name="sizePolicy">
+                    <sizepolicy hsizetype="Expanding" vsizetype="Fixed">
+                     <horstretch>0</horstretch>
+                     <verstretch>0</verstretch>
+                    </sizepolicy>
+                   </property>
+                   <property name="minimumSize">
+                    <size>
+                     <width>0</width>
+                     <height>15</height>
+                    </size>
+                   </property>
+                   <property name="maximumSize">
+                    <size>
+                     <width>55</width>
+                     <height>15</height>
+                    </size>
+                   </property>
+                   <property name="font">
+                    <font>
+                     <family>Consolas</family>
+                    </font>
+                   </property>
+                   <property name="maxLength">
+                    <number>6</number>
+                   </property>
+                   <property name="frame">
+                    <bool>true</bool>
+                   </property>
+                  </widget>
+                 </item>
+                 <item row="5" column="3">
+                  <widget class="QLabel" name="zD">
+                   <property name="sizePolicy">
+                    <sizepolicy hsizetype="Minimum" vsizetype="Preferred">
+                     <horstretch>0</horstretch>
+                     <verstretch>0</verstretch>
+                    </sizepolicy>
+                   </property>
+                   <property name="maximumSize">
+                    <size>
+                     <width>21</width>
+                     <height>16777215</height>
+                    </size>
+                   </property>
+                   <property name="palette">
+                    <palette>
+                     <active>
+                      <colorrole role="WindowText">
+                       <brush brushstyle="SolidPattern">
+                        <color alpha="255">
+                         <red>0</red>
+                         <green>170</green>
+                         <blue>0</blue>
+                        </color>
+                       </brush>
+                      </colorrole>
+                     </active>
+                     <inactive>
+                      <colorrole role="WindowText">
+                       <brush brushstyle="SolidPattern">
+                        <color alpha="255">
+                         <red>0</red>
+                         <green>170</green>
+                         <blue>0</blue>
+                        </color>
+                       </brush>
+                      </colorrole>
+                     </inactive>
+                     <disabled>
+                      <colorrole role="WindowText">
+                       <brush brushstyle="SolidPattern">
+                        <color alpha="255">
+                         <red>120</red>
+                         <green>120</green>
+                         <blue>120</blue>
+                        </color>
+                       </brush>
+                      </colorrole>
+                     </disabled>
+                    </palette>
+                   </property>
+                   <property name="text">
+                    <string>spl</string>
+                   </property>
+                   <property name="alignment">
+                    <set>Qt::AlignRight|Qt::AlignTrailing|Qt::AlignVCenter</set>
+                   </property>
+                  </widget>
+                 </item>
+                 <item row="1" column="3">
+                  <widget class="QLabel" name="z9">
+                   <property name="sizePolicy">
+                    <sizepolicy hsizetype="Minimum" vsizetype="Preferred">
+                     <horstretch>0</horstretch>
+                     <verstretch>0</verstretch>
+                    </sizepolicy>
+                   </property>
+                   <property name="maximumSize">
+                    <size>
+                     <width>21</width>
+                     <height>16777215</height>
+                    </size>
+                   </property>
+                   <property name="palette">
+                    <palette>
+                     <active>
+                      <colorrole role="WindowText">
+                       <brush brushstyle="SolidPattern">
+                        <color alpha="255">
+                         <red>0</red>
+                         <green>170</green>
+                         <blue>0</blue>
+                        </color>
+                       </brush>
+                      </colorrole>
+                     </active>
+                     <inactive>
+                      <colorrole role="WindowText">
+                       <brush brushstyle="SolidPattern">
+                        <color alpha="255">
+                         <red>0</red>
+                         <green>170</green>
+                         <blue>0</blue>
+                        </color>
+                       </brush>
+                      </colorrole>
+                     </inactive>
+                     <disabled>
+                      <colorrole role="WindowText">
+                       <brush brushstyle="SolidPattern">
+                        <color alpha="255">
+                         <red>120</red>
+                         <green>120</green>
+                         <blue>120</blue>
+                        </color>
+                       </brush>
+                      </colorrole>
+                     </disabled>
+                    </palette>
+                   </property>
+                   <property name="text">
+                    <string>hl'</string>
+                   </property>
+                   <property name="alignment">
+                    <set>Qt::AlignRight|Qt::AlignTrailing|Qt::AlignVCenter</set>
+                   </property>
+                  </widget>
+                 </item>
+                 <item row="5" column="1">
+                  <widget class="QLineEdit" name="ixregView">
+                   <property name="sizePolicy">
+                    <sizepolicy hsizetype="Expanding" vsizetype="Fixed">
+                     <horstretch>0</horstretch>
+                     <verstretch>0</verstretch>
+                    </sizepolicy>
+                   </property>
+                   <property name="minimumSize">
+                    <size>
+                     <width>0</width>
+                     <height>15</height>
+                    </size>
+                   </property>
+                   <property name="maximumSize">
+                    <size>
+                     <width>55</width>
+                     <height>15</height>
+                    </size>
+                   </property>
+                   <property name="font">
+                    <font>
+                     <family>Consolas</family>
+                    </font>
+                   </property>
+                   <property name="text">
+                    <string/>
+                   </property>
+                   <property name="maxLength">
+                    <number>6</number>
+                   </property>
+                   <property name="frame">
+                    <bool>true</bool>
+                   </property>
+                  </widget>
+                 </item>
                  <item row="6" column="1">
                   <widget class="QLineEdit" name="mbregView">
                    <property name="sizePolicy">
@@ -1417,759 +2009,14 @@
                    </property>
                    <property name="minimumSize">
                     <size>
-                     <width>65</width>
-                     <height>16</height>
-                    </size>
-                   </property>
-                   <property name="maximumSize">
-                    <size>
-                     <width>65</width>
-                     <height>16</height>
-                    </size>
-                   </property>
-                   <property name="font">
-                    <font>
-                     <family>Consolas</family>
-                    </font>
-                   </property>
-                   <property name="text">
-                    <string/>
-                   </property>
-                   <property name="maxLength">
-                    <number>2</number>
-                   </property>
-                   <property name="frame">
-                    <bool>true</bool>
-                   </property>
-                  </widget>
-                 </item>
-                 <item row="3" column="2">
-                  <widget class="QLabel" name="z8">
-=======
-                 <item row="6" column="0">
-                  <widget class="QLabel" name="z3">
->>>>>>> 4b214cc4
-                   <property name="sizePolicy">
-                    <sizepolicy hsizetype="Minimum" vsizetype="Preferred">
-                     <horstretch>0</horstretch>
-                     <verstretch>0</verstretch>
-                    </sizepolicy>
-                   </property>
-                   <property name="maximumSize">
-                    <size>
-                     <width>25</width>
-                     <height>16777215</height>
-                    </size>
-                   </property>
-                   <property name="palette">
-                    <palette>
-                     <active>
-                      <colorrole role="WindowText">
-                       <brush brushstyle="SolidPattern">
-                        <color alpha="255">
-                         <red>0</red>
-                         <green>170</green>
-                         <blue>0</blue>
-                        </color>
-                       </brush>
-                      </colorrole>
-                     </active>
-                     <inactive>
-                      <colorrole role="WindowText">
-                       <brush brushstyle="SolidPattern">
-                        <color alpha="255">
-                         <red>0</red>
-                         <green>170</green>
-                         <blue>0</blue>
-                        </color>
-                       </brush>
-                      </colorrole>
-                     </inactive>
-                     <disabled>
-                      <colorrole role="WindowText">
-                       <brush brushstyle="SolidPattern">
-                        <color alpha="255">
-                         <red>120</red>
-                         <green>120</green>
-                         <blue>120</blue>
-                        </color>
-                       </brush>
-                      </colorrole>
-                     </disabled>
-                    </palette>
-                   </property>
-                   <property name="text">
-                    <string>mb</string>
-                   </property>
-                   <property name="alignment">
-                    <set>Qt::AlignRight|Qt::AlignTrailing|Qt::AlignVCenter</set>
-                   </property>
-                  </widget>
-                 </item>
-                 <item row="6" column="3">
-                  <widget class="QLabel" name="z0">
-                   <property name="sizePolicy">
-                    <sizepolicy hsizetype="Minimum" vsizetype="Preferred">
-                     <horstretch>0</horstretch>
-                     <verstretch>0</verstretch>
-                    </sizepolicy>
-                   </property>
-                   <property name="maximumSize">
-                    <size>
-                     <width>25</width>
-                     <height>16777215</height>
-                    </size>
-                   </property>
-                   <property name="palette">
-                    <palette>
-                     <active>
-                      <colorrole role="WindowText">
-                       <brush brushstyle="SolidPattern">
-                        <color alpha="255">
-                         <red>0</red>
-                         <green>170</green>
-                         <blue>0</blue>
-                        </color>
-                       </brush>
-                      </colorrole>
-                     </active>
-                     <inactive>
-                      <colorrole role="WindowText">
-                       <brush brushstyle="SolidPattern">
-                        <color alpha="255">
-                         <red>0</red>
-                         <green>170</green>
-                         <blue>0</blue>
-                        </color>
-                       </brush>
-                      </colorrole>
-                     </inactive>
-                     <disabled>
-                      <colorrole role="WindowText">
-                       <brush brushstyle="SolidPattern">
-                        <color alpha="255">
-                         <red>120</red>
-                         <green>120</green>
-                         <blue>120</blue>
-                        </color>
-                       </brush>
-                      </colorrole>
-                     </disabled>
-                    </palette>
-                   </property>
-                   <property name="text">
-                    <string>sps</string>
-                   </property>
-                   <property name="alignment">
-                    <set>Qt::AlignRight|Qt::AlignTrailing|Qt::AlignVCenter</set>
-                   </property>
-                  </widget>
-                 </item>
-                 <item row="0" column="1">
-                  <widget class="QLineEdit" name="afregView">
-                   <property name="sizePolicy">
-                    <sizepolicy hsizetype="Expanding" vsizetype="Fixed">
-                     <horstretch>0</horstretch>
-                     <verstretch>0</verstretch>
-                    </sizepolicy>
-                   </property>
-                   <property name="minimumSize">
-                    <size>
-                     <width>65</width>
-                     <height>16</height>
-                    </size>
-                   </property>
-                   <property name="maximumSize">
-                    <size>
-                     <width>65</width>
-                     <height>16</height>
-                    </size>
-                   </property>
-                   <property name="font">
-                    <font>
-                     <family>Consolas</family>
-                    </font>
-                   </property>
-                   <property name="text">
-                    <string/>
-                   </property>
-                   <property name="maxLength">
-                    <number>4</number>
-                   </property>
-                   <property name="frame">
-                    <bool>true</bool>
-                   </property>
-                  </widget>
-                 </item>
-                 <item row="6" column="5">
-                  <widget class="QLineEdit" name="spsregView">
-                   <property name="sizePolicy">
-                    <sizepolicy hsizetype="Expanding" vsizetype="Fixed">
-                     <horstretch>0</horstretch>
-                     <verstretch>0</verstretch>
-                    </sizepolicy>
-                   </property>
-                   <property name="minimumSize">
-                    <size>
                      <width>0</width>
                      <height>15</height>
                     </size>
                    </property>
                    <property name="maximumSize">
                     <size>
-<<<<<<< HEAD
-                     <width>25</width>
-                     <height>16777215</height>
-=======
                      <width>55</width>
                      <height>15</height>
->>>>>>> 4b214cc4
-                    </size>
-                   </property>
-                   <property name="font">
-                    <font>
-                     <family>Consolas</family>
-                    </font>
-                   </property>
-                   <property name="text">
-                    <string/>
-                   </property>
-                   <property name="maxLength">
-                    <number>4</number>
-                   </property>
-                   <property name="frame">
-                    <bool>true</bool>
-                   </property>
-                  </widget>
-                 </item>
-                 <item row="1" column="1">
-                  <widget class="QLineEdit" name="hlregView">
-                   <property name="sizePolicy">
-                    <sizepolicy hsizetype="Expanding" vsizetype="Fixed">
-                     <horstretch>0</horstretch>
-                     <verstretch>0</verstretch>
-                    </sizepolicy>
-                   </property>
-                   <property name="minimumSize">
-                    <size>
-                     <width>65</width>
-                     <height>16</height>
-                    </size>
-                   </property>
-                   <property name="maximumSize">
-                    <size>
-                     <width>65</width>
-                     <height>16</height>
-                    </size>
-                   </property>
-                   <property name="font">
-                    <font>
-                     <family>Consolas</family>
-                    </font>
-                   </property>
-                   <property name="text">
-                    <string/>
-                   </property>
-                   <property name="maxLength">
-                    <number>6</number>
-                   </property>
-                   <property name="frame">
-                    <bool>true</bool>
-                   </property>
-                  </widget>
-                 </item>
-                 <item row="0" column="0">
-                  <widget class="QLabel" name="z4">
-                   <property name="sizePolicy">
-                    <sizepolicy hsizetype="Minimum" vsizetype="Preferred">
-                     <horstretch>0</horstretch>
-                     <verstretch>0</verstretch>
-                    </sizepolicy>
-                   </property>
-                   <property name="maximumSize">
-                    <size>
-                     <width>25</width>
-                     <height>16777215</height>
-                    </size>
-                   </property>
-                   <property name="palette">
-                    <palette>
-                     <active>
-                      <colorrole role="WindowText">
-                       <brush brushstyle="SolidPattern">
-                        <color alpha="255">
-                         <red>0</red>
-                         <green>170</green>
-                         <blue>0</blue>
-                        </color>
-                       </brush>
-                      </colorrole>
-                     </active>
-                     <inactive>
-                      <colorrole role="WindowText">
-                       <brush brushstyle="SolidPattern">
-                        <color alpha="255">
-                         <red>0</red>
-                         <green>170</green>
-                         <blue>0</blue>
-                        </color>
-                       </brush>
-                      </colorrole>
-                     </inactive>
-                     <disabled>
-                      <colorrole role="WindowText">
-                       <brush brushstyle="SolidPattern">
-                        <color alpha="255">
-                         <red>120</red>
-                         <green>120</green>
-                         <blue>120</blue>
-                        </color>
-                       </brush>
-                      </colorrole>
-                     </disabled>
-                    </palette>
-                   </property>
-                   <property name="text">
-                    <string>af</string>
-                   </property>
-                   <property name="alignment">
-                    <set>Qt::AlignRight|Qt::AlignTrailing|Qt::AlignVCenter</set>
-                   </property>
-                  </widget>
-                 </item>
-                 <item row="3" column="5">
-                  <widget class="QLineEdit" name="bc_regView">
-                   <property name="sizePolicy">
-                    <sizepolicy hsizetype="Expanding" vsizetype="Fixed">
-                     <horstretch>0</horstretch>
-                     <verstretch>0</verstretch>
-                    </sizepolicy>
-                   </property>
-                   <property name="minimumSize">
-                    <size>
-                     <width>65</width>
-                     <height>16</height>
-                    </size>
-                   </property>
-                   <property name="maximumSize">
-                    <size>
-                     <width>65</width>
-                     <height>16</height>
-                    </size>
-                   </property>
-                   <property name="font">
-                    <font>
-                     <family>Consolas</family>
-                    </font>
-                   </property>
-                   <property name="maxLength">
-                    <number>6</number>
-                   </property>
-                   <property name="frame">
-                    <bool>true</bool>
-                   </property>
-                  </widget>
-                 </item>
-                 <item row="4" column="1">
-                  <widget class="QLineEdit" name="iyregView">
-                   <property name="sizePolicy">
-                    <sizepolicy hsizetype="Expanding" vsizetype="Fixed">
-                     <horstretch>0</horstretch>
-                     <verstretch>0</verstretch>
-                    </sizepolicy>
-                   </property>
-                   <property name="minimumSize">
-                    <size>
-                     <width>65</width>
-                     <height>16</height>
-                    </size>
-                   </property>
-                   <property name="maximumSize">
-                    <size>
-                     <width>65</width>
-                     <height>16</height>
-                    </size>
-                   </property>
-                   <property name="font">
-                    <font>
-                     <family>Consolas</family>
-                    </font>
-                   </property>
-                   <property name="text">
-                    <string/>
-                   </property>
-                   <property name="maxLength">
-                    <number>6</number>
-                   </property>
-                   <property name="frame">
-                    <bool>true</bool>
-                   </property>
-                  </widget>
-                 </item>
-                 <item row="1" column="0">
-                  <widget class="QLabel" name="z5">
-                   <property name="sizePolicy">
-                    <sizepolicy hsizetype="Minimum" vsizetype="Preferred">
-                     <horstretch>0</horstretch>
-                     <verstretch>0</verstretch>
-                    </sizepolicy>
-                   </property>
-                   <property name="maximumSize">
-                    <size>
-                     <width>25</width>
-                     <height>16777215</height>
-                    </size>
-                   </property>
-                   <property name="palette">
-                    <palette>
-                     <active>
-                      <colorrole role="WindowText">
-                       <brush brushstyle="SolidPattern">
-                        <color alpha="255">
-                         <red>0</red>
-                         <green>170</green>
-                         <blue>0</blue>
-                        </color>
-                       </brush>
-                      </colorrole>
-                     </active>
-                     <inactive>
-                      <colorrole role="WindowText">
-                       <brush brushstyle="SolidPattern">
-                        <color alpha="255">
-                         <red>0</red>
-                         <green>170</green>
-                         <blue>0</blue>
-                        </color>
-                       </brush>
-                      </colorrole>
-                     </inactive>
-                     <disabled>
-                      <colorrole role="WindowText">
-                       <brush brushstyle="SolidPattern">
-                        <color alpha="255">
-                         <red>120</red>
-                         <green>120</green>
-                         <blue>120</blue>
-                        </color>
-                       </brush>
-                      </colorrole>
-                     </disabled>
-                    </palette>
-                   </property>
-                   <property name="text">
-                    <string>hl</string>
-                   </property>
-                   <property name="alignment">
-                    <set>Qt::AlignRight|Qt::AlignTrailing|Qt::AlignVCenter</set>
-                   </property>
-                  </widget>
-                 </item>
-<<<<<<< HEAD
-                 <item row="0" column="4">
-                  <widget class="QLineEdit" name="af_regView">
-                   <property name="sizePolicy">
-                    <sizepolicy hsizetype="Expanding" vsizetype="Fixed">
-                     <horstretch>0</horstretch>
-                     <verstretch>0</verstretch>
-                    </sizepolicy>
-                   </property>
-                   <property name="minimumSize">
-                    <size>
-                     <width>65</width>
-                     <height>16</height>
-                    </size>
-                   </property>
-                   <property name="maximumSize">
-                    <size>
-                     <width>65</width>
-                     <height>16</height>
-                    </size>
-                   </property>
-                   <property name="font">
-                    <font>
-                     <family>Consolas</family>
-                    </font>
-                   </property>
-                   <property name="text">
-                    <string/>
-                   </property>
-                   <property name="maxLength">
-                    <number>4</number>
-                   </property>
-                   <property name="frame">
-                    <bool>true</bool>
-                   </property>
-                  </widget>
-                 </item>
-                 <item row="2" column="2">
-                  <widget class="QLabel" name="zF">
-=======
-                 <item row="3" column="0">
-                  <widget class="QLabel" name="zE">
->>>>>>> 4b214cc4
-                   <property name="sizePolicy">
-                    <sizepolicy hsizetype="Minimum" vsizetype="Preferred">
-                     <horstretch>0</horstretch>
-                     <verstretch>0</verstretch>
-                    </sizepolicy>
-                   </property>
-                   <property name="maximumSize">
-                    <size>
-                     <width>25</width>
-                     <height>16777215</height>
-                    </size>
-                   </property>
-                   <property name="palette">
-                    <palette>
-                     <active>
-                      <colorrole role="WindowText">
-                       <brush brushstyle="SolidPattern">
-                        <color alpha="255">
-                         <red>0</red>
-                         <green>170</green>
-                         <blue>0</blue>
-                        </color>
-                       </brush>
-                      </colorrole>
-                     </active>
-                     <inactive>
-                      <colorrole role="WindowText">
-                       <brush brushstyle="SolidPattern">
-                        <color alpha="255">
-                         <red>0</red>
-                         <green>170</green>
-                         <blue>0</blue>
-                        </color>
-                       </brush>
-                      </colorrole>
-                     </inactive>
-                     <disabled>
-                      <colorrole role="WindowText">
-                       <brush brushstyle="SolidPattern">
-                        <color alpha="255">
-                         <red>120</red>
-                         <green>120</green>
-                         <blue>120</blue>
-                        </color>
-                       </brush>
-                      </colorrole>
-                     </disabled>
-                    </palette>
-                   </property>
-                   <property name="text">
-                    <string>bc</string>
-                   </property>
-                   <property name="alignment">
-                    <set>Qt::AlignRight|Qt::AlignTrailing|Qt::AlignVCenter</set>
-                   </property>
-                  </widget>
-                 </item>
-                 <item row="2" column="5">
-                  <widget class="QLineEdit" name="de_regView">
-                   <property name="sizePolicy">
-                    <sizepolicy hsizetype="Expanding" vsizetype="Fixed">
-                     <horstretch>0</horstretch>
-                     <verstretch>0</verstretch>
-                    </sizepolicy>
-                   </property>
-                   <property name="minimumSize">
-                    <size>
-                     <width>0</width>
-                     <height>15</height>
-                    </size>
-                   </property>
-                   <property name="maximumSize">
-                    <size>
-                     <width>55</width>
-                     <height>15</height>
-                    </size>
-                   </property>
-                   <property name="font">
-                    <font>
-                     <family>Consolas</family>
-                    </font>
-                   </property>
-                   <property name="maxLength">
-                    <number>6</number>
-                   </property>
-                   <property name="frame">
-                    <bool>true</bool>
-                   </property>
-                  </widget>
-                 </item>
-                 <item row="5" column="3">
-                  <widget class="QLabel" name="zD">
-                   <property name="sizePolicy">
-                    <sizepolicy hsizetype="Minimum" vsizetype="Preferred">
-                     <horstretch>0</horstretch>
-                     <verstretch>0</verstretch>
-                    </sizepolicy>
-                   </property>
-                   <property name="maximumSize">
-                    <size>
-                     <width>25</width>
-                     <height>16777215</height>
-                    </size>
-                   </property>
-                   <property name="palette">
-                    <palette>
-                     <active>
-                      <colorrole role="WindowText">
-                       <brush brushstyle="SolidPattern">
-                        <color alpha="255">
-                         <red>0</red>
-                         <green>170</green>
-                         <blue>0</blue>
-                        </color>
-                       </brush>
-                      </colorrole>
-                     </active>
-                     <inactive>
-                      <colorrole role="WindowText">
-                       <brush brushstyle="SolidPattern">
-                        <color alpha="255">
-                         <red>0</red>
-                         <green>170</green>
-                         <blue>0</blue>
-                        </color>
-                       </brush>
-                      </colorrole>
-                     </inactive>
-                     <disabled>
-                      <colorrole role="WindowText">
-                       <brush brushstyle="SolidPattern">
-                        <color alpha="255">
-                         <red>120</red>
-                         <green>120</green>
-                         <blue>120</blue>
-                        </color>
-                       </brush>
-                      </colorrole>
-                     </disabled>
-                    </palette>
-                   </property>
-                   <property name="text">
-                    <string>spl</string>
-                   </property>
-                   <property name="alignment">
-                    <set>Qt::AlignRight|Qt::AlignTrailing|Qt::AlignVCenter</set>
-                   </property>
-                  </widget>
-                 </item>
-                 <item row="1" column="3">
-                  <widget class="QLabel" name="z9">
-                   <property name="sizePolicy">
-                    <sizepolicy hsizetype="Minimum" vsizetype="Preferred">
-                     <horstretch>0</horstretch>
-                     <verstretch>0</verstretch>
-                    </sizepolicy>
-                   </property>
-                   <property name="maximumSize">
-                    <size>
-                     <width>25</width>
-                     <height>16777215</height>
-                    </size>
-                   </property>
-                   <property name="palette">
-                    <palette>
-                     <active>
-                      <colorrole role="WindowText">
-                       <brush brushstyle="SolidPattern">
-                        <color alpha="255">
-                         <red>0</red>
-                         <green>170</green>
-                         <blue>0</blue>
-                        </color>
-                       </brush>
-                      </colorrole>
-                     </active>
-                     <inactive>
-                      <colorrole role="WindowText">
-                       <brush brushstyle="SolidPattern">
-                        <color alpha="255">
-                         <red>0</red>
-                         <green>170</green>
-                         <blue>0</blue>
-                        </color>
-                       </brush>
-                      </colorrole>
-                     </inactive>
-                     <disabled>
-                      <colorrole role="WindowText">
-                       <brush brushstyle="SolidPattern">
-                        <color alpha="255">
-                         <red>120</red>
-                         <green>120</green>
-                         <blue>120</blue>
-                        </color>
-                       </brush>
-                      </colorrole>
-                     </disabled>
-                    </palette>
-                   </property>
-                   <property name="text">
-                    <string>hl'</string>
-                   </property>
-                   <property name="alignment">
-                    <set>Qt::AlignRight|Qt::AlignTrailing|Qt::AlignVCenter</set>
-                   </property>
-                  </widget>
-                 </item>
-                 <item row="5" column="1">
-                  <widget class="QLineEdit" name="ixregView">
-                   <property name="sizePolicy">
-                    <sizepolicy hsizetype="Expanding" vsizetype="Fixed">
-                     <horstretch>0</horstretch>
-                     <verstretch>0</verstretch>
-                    </sizepolicy>
-                   </property>
-                   <property name="minimumSize">
-                    <size>
-                     <width>65</width>
-                     <height>16</height>
-                    </size>
-                   </property>
-                   <property name="maximumSize">
-                    <size>
-                     <width>65</width>
-                     <height>16</height>
-                    </size>
-                   </property>
-                   <property name="font">
-                    <font>
-                     <family>Consolas</family>
-                    </font>
-                   </property>
-                   <property name="text">
-                    <string/>
-                   </property>
-                   <property name="maxLength">
-                    <number>6</number>
-                   </property>
-                   <property name="frame">
-                    <bool>true</bool>
-                   </property>
-                  </widget>
-                 </item>
-                 <item row="6" column="1">
-                  <widget class="QLineEdit" name="mbregView">
-                   <property name="sizePolicy">
-                    <sizepolicy hsizetype="Expanding" vsizetype="Fixed">
-                     <horstretch>0</horstretch>
-                     <verstretch>0</verstretch>
-                    </sizepolicy>
-                   </property>
-                   <property name="minimumSize">
-                    <size>
-                     <width>65</width>
-                     <height>16</height>
-                    </size>
-                   </property>
-                   <property name="maximumSize">
-                    <size>
-                     <width>65</width>
-                     <height>16</height>
                     </size>
                    </property>
                    <property name="font">
@@ -2196,23 +2043,10 @@
                      <verstretch>0</verstretch>
                     </sizepolicy>
                    </property>
-<<<<<<< HEAD
-                   <property name="minimumSize">
-                    <size>
-                     <width>65</width>
-                     <height>16</height>
-                    </size>
-                   </property>
-                   <property name="maximumSize">
-                    <size>
-                     <width>65</width>
-                     <height>16</height>
-=======
                    <property name="maximumSize">
                     <size>
                      <width>21</width>
                      <height>16777215</height>
->>>>>>> 4b214cc4
                     </size>
                    </property>
                    <property name="palette">
@@ -2270,14 +2104,14 @@
                    </property>
                    <property name="minimumSize">
                     <size>
-                     <width>65</width>
-                     <height>16</height>
+                     <width>0</width>
+                     <height>15</height>
                     </size>
                    </property>
                    <property name="maximumSize">
                     <size>
-                     <width>65</width>
-                     <height>16</height>
+                     <width>55</width>
+                     <height>15</height>
                     </size>
                    </property>
                    <property name="font">
@@ -2306,7 +2140,7 @@
                    </property>
                    <property name="maximumSize">
                     <size>
-                     <width>25</width>
+                     <width>21</width>
                      <height>16777215</height>
                     </size>
                    </property>
@@ -2437,14 +2271,14 @@
                    </property>
                    <property name="minimumSize">
                     <size>
-                     <width>65</width>
-                     <height>16</height>
+                     <width>0</width>
+                     <height>15</height>
                     </size>
                    </property>
                    <property name="maximumSize">
                     <size>
-                     <width>65</width>
-                     <height>16</height>
+                     <width>55</width>
+                     <height>15</height>
                     </size>
                    </property>
                    <property name="font">
@@ -2476,14 +2310,14 @@
                 </property>
                 <property name="minimumSize">
                  <size>
-                  <width>225</width>
-                  <height>105</height>
+                  <width>190</width>
+                  <height>80</height>
                  </size>
                 </property>
                 <property name="maximumSize">
                  <size>
-                  <width>225</width>
-                  <height>105</height>
+                  <width>190</width>
+                  <height>80</height>
                  </size>
                 </property>
                 <property name="title">
@@ -2889,13 +2723,8 @@
               <rect>
                <x>0</x>
                <y>0</y>
-<<<<<<< HEAD
-               <width>329</width>
-               <height>444</height>
-=======
                <width>277</width>
                <height>300</height>
->>>>>>> 4b214cc4
               </rect>
              </property>
              <property name="minimumSize">
@@ -2971,6 +2800,50 @@
                      </property>
                     </widget>
                    </item>
+                   <item row="2" column="0" colspan="2">
+                    <widget class="QLabel" name="label_5">
+                     <property name="palette">
+                      <palette>
+                       <active>
+                        <colorrole role="WindowText">
+                         <brush brushstyle="SolidPattern">
+                          <color alpha="255">
+                           <red>0</red>
+                           <green>170</green>
+                           <blue>0</blue>
+                          </color>
+                         </brush>
+                        </colorrole>
+                       </active>
+                       <inactive>
+                        <colorrole role="WindowText">
+                         <brush brushstyle="SolidPattern">
+                          <color alpha="255">
+                           <red>0</red>
+                           <green>170</green>
+                           <blue>0</blue>
+                          </color>
+                         </brush>
+                        </colorrole>
+                       </inactive>
+                       <disabled>
+                        <colorrole role="WindowText">
+                         <brush brushstyle="SolidPattern">
+                          <color alpha="255">
+                           <red>120</red>
+                           <green>120</green>
+                           <blue>120</blue>
+                          </color>
+                         </brush>
+                        </colorrole>
+                       </disabled>
+                      </palette>
+                     </property>
+                     <property name="text">
+                      <string>Freq</string>
+                     </property>
+                    </widget>
+                   </item>
                    <item row="2" column="2">
                     <widget class="QLineEdit" name="lineEdit_2">
                      <property name="sizePolicy">
@@ -2982,13 +2855,13 @@
                      <property name="minimumSize">
                       <size>
                        <width>0</width>
-                       <height>16</height>
+                       <height>15</height>
                       </size>
                      </property>
                      <property name="maximumSize">
                       <size>
-                       <width>80</width>
-                       <height>16</height>
+                       <width>50</width>
+                       <height>15</height>
                       </size>
                      </property>
                      <property name="alignment">
@@ -3041,7 +2914,7 @@
                     </widget>
                    </item>
                    <item row="0" column="1">
-                    <widget class="QCheckBox" name="checkBox_9">
+                    <widget class="QCheckBox" name="checkHalted">
                      <property name="palette">
                       <palette>
                        <active>
@@ -3081,55 +2954,6 @@
                      </property>
                      <property name="text">
                       <string>Halted</string>
-                     </property>
-                    </widget>
-                   </item>
-<<<<<<< HEAD
-                   <item row="2" column="0" colspan="2">
-                    <widget class="QLabel" name="label_5">
-=======
-                   <item row="0" column="1">
-                    <widget class="QCheckBox" name="checkHalted">
->>>>>>> 4b214cc4
-                     <property name="palette">
-                      <palette>
-                       <active>
-                        <colorrole role="WindowText">
-                         <brush brushstyle="SolidPattern">
-                          <color alpha="255">
-                           <red>0</red>
-                           <green>170</green>
-                           <blue>0</blue>
-                          </color>
-                         </brush>
-                        </colorrole>
-                       </active>
-                       <inactive>
-                        <colorrole role="WindowText">
-                         <brush brushstyle="SolidPattern">
-                          <color alpha="255">
-                           <red>0</red>
-                           <green>170</green>
-                           <blue>0</blue>
-                          </color>
-                         </brush>
-                        </colorrole>
-                       </inactive>
-                       <disabled>
-                        <colorrole role="WindowText">
-                         <brush brushstyle="SolidPattern">
-                          <color alpha="255">
-                           <red>120</red>
-                           <green>120</green>
-                           <blue>120</blue>
-                          </color>
-                         </brush>
-                        </colorrole>
-                       </disabled>
-                      </palette>
-                     </property>
-                     <property name="text">
-                      <string>Freq</string>
                      </property>
                     </widget>
                    </item>
@@ -3253,13 +3077,13 @@
                      <property name="minimumSize">
                       <size>
                        <width>0</width>
-                       <height>16</height>
+                       <height>15</height>
                       </size>
                      </property>
                      <property name="maximumSize">
                       <size>
                        <width>30</width>
-                       <height>16</height>
+                       <height>15</height>
                       </size>
                      </property>
                      <property name="maxLength">
@@ -3272,13 +3096,13 @@
                      <property name="minimumSize">
                       <size>
                        <width>0</width>
-                       <height>16</height>
+                       <height>15</height>
                       </size>
                      </property>
                      <property name="maximumSize">
                       <size>
                        <width>30</width>
-                       <height>16</height>
+                       <height>15</height>
                       </size>
                      </property>
                      <property name="maxLength">
@@ -3335,13 +3159,13 @@
                      <property name="minimumSize">
                       <size>
                        <width>0</width>
-                       <height>16</height>
+                       <height>15</height>
                       </size>
                      </property>
                      <property name="maximumSize">
                       <size>
                        <width>30</width>
-                       <height>16</height>
+                       <height>15</height>
                       </size>
                      </property>
                      <property name="maxLength">
@@ -3623,13 +3447,8 @@
     <rect>
      <x>0</x>
      <y>0</y>
-<<<<<<< HEAD
-     <width>1100</width>
-     <height>32</height>
-=======
      <width>1000</width>
      <height>18</height>
->>>>>>> 4b214cc4
     </rect>
    </property>
    <widget class="QMenu" name="menuFile">
@@ -3651,7 +3470,7 @@
    </widget>
    <widget class="QMenu" name="menuScreenshot">
     <property name="title">
-     <string>&amp;Screenshot</string>
+     <string>Screenshot</string>
     </property>
     <addaction name="actionScreenshot"/>
     <addaction name="actionRecord"/>
@@ -3662,37 +3481,37 @@
   </widget>
   <action name="actionOpen">
    <property name="text">
-    <string>&amp;Open...</string>
+    <string>Open...</string>
    </property>
   </action>
   <action name="actionSave">
    <property name="text">
-    <string>&amp;Save...</string>
+    <string>Save...</string>
    </property>
   </action>
   <action name="actionExit">
    <property name="text">
-    <string>&amp;Exit</string>
+    <string>Exit</string>
    </property>
   </action>
   <action name="actionSetup">
    <property name="text">
-    <string>&amp;Setup Wizard</string>
+    <string>Setup Wizard</string>
    </property>
   </action>
   <action name="actionAbout">
    <property name="text">
-    <string>&amp;About</string>
+    <string>About</string>
    </property>
   </action>
   <action name="actionScreenshot">
    <property name="text">
-    <string>&amp;Take Screenshot...</string>
+    <string>Take Screenshot...</string>
    </property>
   </action>
   <action name="actionRecord">
    <property name="text">
-    <string>&amp;Record GIF...</string>
+    <string>Record GIF...</string>
    </property>
   </action>
  </widget>
