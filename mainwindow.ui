--- conflicted
+++ resolved
@@ -1038,11 +1038,7 @@
            </size>
           </property>
           <property name="currentIndex">
-<<<<<<< HEAD
            <number>3</number>
-=======
-           <number>0</number>
->>>>>>> 13918ee0
           </property>
           <property name="tabsClosable">
            <bool>false</bool>
