--- conflicted
+++ resolved
@@ -33,15 +33,8 @@
     _cursorTimer.start();
     _addressWidth = 6;
 
-<<<<<<< HEAD
     setAddressArea(true);
     setAsciiArea(true);
-=======
-    setOverwriteMode(true);
-    setAsciiArea(true);
-    setAddressArea(true);
-    setAddressWidth(6);
->>>>>>> 466df670
     setHighlighting(true);
 
     init();
@@ -302,6 +295,7 @@
 
 /* Handle events */
 void QHexEdit::keyPressEvent(QKeyEvent *e) {
+
     /* Cursor movements */
     if (e->matches(QKeySequence::MoveToNextChar)) {
         setCursorPosition(_cursorPosition + 1);
@@ -513,8 +507,7 @@
     refresh();
 }
 
-void QHexEdit::mouseMoveEvent(QMouseEvent *e)
-{
+void QHexEdit::mouseMoveEvent(QMouseEvent *e) {
     _blink = false;
     viewport()->update();
     qint64 actPos = cursorPosition(e->pos());
@@ -525,20 +518,17 @@
     }
 }
 
-void QHexEdit::mousePressEvent(QMouseEvent *e)
-{
+void QHexEdit::mousePressEvent(QMouseEvent *e) {
     _blink = false;
     viewport()->update();
     qint64 cPos = cursorPosition(e->pos());
-    if (cPos >= 0)
-    {
+    if (cPos >= 0) {
         resetSelection(cPos);
         setCursorPosition(cPos);
     }
 }
 
-void QHexEdit::paintEvent(QPaintEvent *e)
-{
+void QHexEdit::paintEvent(QPaintEvent *e) {
     QPainter painter(viewport());
 
     /* process some useful calculations */
@@ -570,14 +560,12 @@
 
         painter.setBackgroundMode(Qt::TransparentMode);
 
-        for (int row = 0, pxPosY = pxPosStartY; row <= _rowsShown; row++, pxPosY +=_pxCharHeight)
-        {
+        for (int row = 0, pxPosY = pxPosStartY; row <= _rowsShown; row++, pxPosY +=_pxCharHeight) {
             QByteArray hex;
             int pxPosX = _pxPosHexX - pxOfsX;
             int pxPosAsciiX2 = _pxPosAsciiX - pxOfsX;
             qint64 bPosLine = row * BYTES_PER_LINE;
-            for (int colIdx = 0; ((bPosLine + colIdx) < _dataShown.size() && (colIdx < BYTES_PER_LINE)); colIdx++)
-            {
+            for (int colIdx = 0; ((bPosLine + colIdx) < _dataShown.size() && (colIdx < BYTES_PER_LINE)); colIdx++) {
                 QColor c = viewport()->palette().color(QPalette::Base);
                 painter.setPen(colStandard);
 
@@ -688,8 +676,7 @@
 
 void QHexEdit::adjust() {
     // recalc Graphics
-    if (_addressArea)
-    {
+    if (_addressArea) {
         _addrDigits = addressWidth();
         _pxPosHexX = _pxGapAdr + _addrDigits * _pxCharWidth + _pxGapAdrHex;
     } else {
@@ -745,19 +732,15 @@
     _hexDataShown = QByteArray(_dataShown.toHex());
 }
 
-QString QHexEdit::toReadable(const QByteArray &ba)
-{
+QString QHexEdit::toReadable(const QByteArray &ba) {
     QString result;
 
-    for (int i=0; i < ba.size(); i += 16)
-    {
+    for (int i=0; i < ba.size(); i += 16) {
         QString addrStr = QString("%1").arg(_addressOffset + i, addressWidth(), 16, QChar('0'));
         QString hexStr;
         QString ascStr;
-        for (int j=0; j<16; j++)
-        {
-            if ((i + j) < ba.size())
-            {
+        for (int j=0; j<16; j++) {
+            if ((i + j) < ba.size()) {
                 hexStr.append(" ").append(ba.mid(i+j, 1).toHex());
                 char ch = ba[i + j];
                 if ((ch < 0x20) || (ch > 0x7e))
